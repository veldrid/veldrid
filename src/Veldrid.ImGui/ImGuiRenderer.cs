﻿using ImGuiNET;
using System;
using System.Collections.Generic;
using System.IO;
using System.Numerics;
using System.Reflection;
<<<<<<< HEAD
=======
using System.IO;
>>>>>>> a23dc39a

namespace Veldrid
{
    /// <summary>
    /// Can render draw lists produced by ImGui.
    /// Also provides functions for updating ImGui input.
    /// </summary>
    public class ImGuiRenderer : IDisposable
    {
        private GraphicsDevice _gd;
        private readonly Assembly _assembly;
        private ColorSpaceHandling _colorSpaceHandling;

        // Device objects
        private DeviceBuffer _vertexBuffer;
        private DeviceBuffer _indexBuffer;
        private DeviceBuffer _projMatrixBuffer;
        private Texture _fontTexture;
        private Shader _vertexShader;
        private Shader _fragmentShader;
        private ResourceLayout _layout;
        private ResourceLayout _textureLayout;
        private Pipeline _pipeline;
        private ResourceSet _mainResourceSet;
        private ResourceSet _fontTextureResourceSet;
        private IntPtr _fontAtlasID = (IntPtr)1;

        private int _windowWidth;
        private int _windowHeight;
        private Vector2 _scaleFactor = Vector2.One;

        // Image trackers
        private readonly Dictionary<TextureView, ResourceSetInfo> _setsByView
            = new Dictionary<TextureView, ResourceSetInfo>();
        private readonly Dictionary<Texture, TextureView> _autoViewsByTexture
            = new Dictionary<Texture, TextureView>();
        private readonly Dictionary<IntPtr, ResourceSetInfo> _viewsById = new Dictionary<IntPtr, ResourceSetInfo>();
        private readonly List<IDisposable> _ownedResources = new List<IDisposable>();
        private int _lastAssignedID = 100;
        private bool _frameBegun;

        private readonly InputState _inputState = new InputState();

        /// <summary>
        /// Constructs a new ImGuiRenderer.
        /// </summary>
        /// <param name="gd">The GraphicsDevice used to create and update resources.</param>
        /// <param name="outputDescription">The output format.</param>
        /// <param name="width">The initial width of the rendering target. Can be resized.</param>
        /// <param name="height">The initial height of the rendering target. Can be resized.</param>
        public ImGuiRenderer(GraphicsDevice gd, OutputDescription outputDescription, int width, int height)
            : this(gd, outputDescription, width, height, ColorSpaceHandling.Legacy) { }

        /// <summary>
        /// Constructs a new ImGuiRenderer.
        /// </summary>
        /// <param name="gd">The GraphicsDevice used to create and update resources.</param>
        /// <param name="outputDescription">The output format.</param>
        /// <param name="width">The initial width of the rendering target. Can be resized.</param>
        /// <param name="height">The initial height of the rendering target. Can be resized.</param>
        /// <param name="colorSpaceHandling">Identifies how the renderer should treat vertex colors.</param>
        public ImGuiRenderer(GraphicsDevice gd, OutputDescription outputDescription, int width, int height, ColorSpaceHandling colorSpaceHandling)
        {
            _gd = gd;
            _assembly = typeof(ImGuiRenderer).GetTypeInfo().Assembly;
            _colorSpaceHandling = colorSpaceHandling;
            _windowWidth = width;
            _windowHeight = height;

            IntPtr context = ImGui.CreateContext();
            ImGui.SetCurrentContext(context);

            ImGui.GetIO().Fonts.AddFontDefault();
            ImGui.GetIO().Fonts.Flags |= ImFontAtlasFlags.NoBakedLines;

            CreateDeviceResources(gd, outputDescription);

            SetPerFrameImGuiData(1f / 60f);

            ImGui.NewFrame();
            _frameBegun = true;
        }

        public void WindowResized(int width, int height)
        {
            _windowWidth = width;
            _windowHeight = height;
        }

        public void DestroyDeviceObjects()
        {
            Dispose();
        }

        public void CreateDeviceResources(GraphicsDevice gd, OutputDescription outputDescription)
            => CreateDeviceResources(gd, outputDescription, _colorSpaceHandling);
        public void CreateDeviceResources(GraphicsDevice gd, OutputDescription outputDescription, ColorSpaceHandling colorSpaceHandling)
        {
            _gd = gd;
            _colorSpaceHandling = colorSpaceHandling;
            ResourceFactory factory = gd.ResourceFactory;
            _vertexBuffer = factory.CreateBuffer(new BufferDescription(10000, BufferUsage.VertexBuffer | BufferUsage.Dynamic));
            _vertexBuffer.Name = "ImGui.NET Vertex Buffer";
            _indexBuffer = factory.CreateBuffer(new BufferDescription(2000, BufferUsage.IndexBuffer | BufferUsage.Dynamic));
            _indexBuffer.Name = "ImGui.NET Index Buffer";

            _projMatrixBuffer = factory.CreateBuffer(new BufferDescription(64, BufferUsage.UniformBuffer | BufferUsage.Dynamic));
            _projMatrixBuffer.Name = "ImGui.NET Projection Buffer";

            byte[] vertexShaderBytes = LoadEmbeddedShaderCode(gd.ResourceFactory, "imgui-vertex", ShaderStages.Vertex, _colorSpaceHandling);
            byte[] fragmentShaderBytes = LoadEmbeddedShaderCode(gd.ResourceFactory, "imgui-frag", ShaderStages.Fragment, _colorSpaceHandling);
            _vertexShader = factory.CreateShader(new ShaderDescription(ShaderStages.Vertex, vertexShaderBytes, _gd.BackendType == GraphicsBackend.Vulkan ? "main" : "VS"));
            _vertexShader.Name = "ImGui.NET Vertex Shader";
            _fragmentShader = factory.CreateShader(new ShaderDescription(ShaderStages.Fragment, fragmentShaderBytes, _gd.BackendType == GraphicsBackend.Vulkan ? "main" : "FS"));
            _fragmentShader.Name = "ImGui.NET Fragment Shader";

            VertexLayoutDescription[] vertexLayouts = new VertexLayoutDescription[]
            {
                new VertexLayoutDescription(
                    new VertexElementDescription("in_position", VertexElementSemantic.Position, VertexElementFormat.Float2),
                    new VertexElementDescription("in_texCoord", VertexElementSemantic.TextureCoordinate, VertexElementFormat.Float2),
                    new VertexElementDescription("in_color", VertexElementSemantic.Color, VertexElementFormat.Byte4_Norm))
            };

            _layout = factory.CreateResourceLayout(new ResourceLayoutDescription(
                new ResourceLayoutElementDescription("ProjectionMatrixBuffer", ResourceKind.UniformBuffer, ShaderStages.Vertex),
<<<<<<< HEAD
                new ResourceLayoutElementDescription("FontSampler", ResourceKind.Sampler, ShaderStages.Fragment)));
            _textureLayout = factory.CreateResourceLayout(new ResourceLayoutDescription(
                new ResourceLayoutElementDescription("FontTexture", ResourceKind.TextureReadOnly, ShaderStages.Fragment)));
=======
                new ResourceLayoutElementDescription("MainSampler", ResourceKind.Sampler, ShaderStages.Fragment)));
            _layout.Name = "ImGui.NET Resource Layout";
            _textureLayout = factory.CreateResourceLayout(new ResourceLayoutDescription(
                new ResourceLayoutElementDescription("MainTexture", ResourceKind.TextureReadOnly, ShaderStages.Fragment)));
            _textureLayout.Name = "ImGui.NET Texture Layout";
>>>>>>> a23dc39a

            GraphicsPipelineDescription pd = new GraphicsPipelineDescription(
                BlendStateDescription.SingleAlphaBlend,
                new DepthStencilStateDescription(false, false, ComparisonKind.Always),
                new RasterizerStateDescription(FaceCullMode.None, PolygonFillMode.Solid, FrontFace.Clockwise, true, true),
                PrimitiveTopology.TriangleList,
                new ShaderSetDescription(
                    vertexLayouts,
                    new[] { _vertexShader, _fragmentShader },
                    new[]
                    {
                        new SpecializationConstant(0, gd.IsClipSpaceYInverted),
                        new SpecializationConstant(1, _colorSpaceHandling == ColorSpaceHandling.Legacy),
                    }),
                new ResourceLayout[] { _layout, _textureLayout },
                outputDescription,
                ResourceBindingModel.Default);
            _pipeline = factory.CreateGraphicsPipeline(ref pd);
            _pipeline.Name = "ImGui.NET Pipeline";

            _mainResourceSet = factory.CreateResourceSet(new ResourceSetDescription(_layout,
                _projMatrixBuffer,
                gd.PointSampler));
            _mainResourceSet.Name = "ImGui.NET Main Resource Set";

            RecreateFontDeviceTexture(gd);
        }

        /// <summary>
        /// Gets or creates a handle for a texture to be drawn with ImGui.
        /// Pass the returned handle to Image() or ImageButton().
        /// </summary>
        public IntPtr GetOrCreateImGuiBinding(ResourceFactory factory, TextureView textureView)
        {
            if (!_setsByView.TryGetValue(textureView, out ResourceSetInfo rsi))
            {
                ResourceSet resourceSet = factory.CreateResourceSet(new ResourceSetDescription(_textureLayout, textureView));
                resourceSet.Name = $"ImGui.NET {textureView.Name} Resource Set";
                rsi = new ResourceSetInfo(GetNextImGuiBindingID(), resourceSet);

                _setsByView.Add(textureView, rsi);
                _viewsById.Add(rsi.ImGuiBinding, rsi);
                _ownedResources.Add(resourceSet);
            }

            return rsi.ImGuiBinding;
        }

        public void RemoveImGuiBinding(TextureView textureView)
        {
            if (_setsByView.TryGetValue(textureView, out ResourceSetInfo rsi))
            {
                _setsByView.Remove(textureView);
                _viewsById.Remove(rsi.ImGuiBinding);
                _ownedResources.Remove(rsi.ResourceSet);
                rsi.ResourceSet.Dispose();
            }
        }

        private IntPtr GetNextImGuiBindingID()
        {
            int newID = _lastAssignedID++;
            return (IntPtr)newID;
        }

        /// <summary>
        /// Gets or creates a handle for a texture to be drawn with ImGui.
        /// Pass the returned handle to Image() or ImageButton().
        /// </summary>
        public IntPtr GetOrCreateImGuiBinding(ResourceFactory factory, Texture texture)
        {
            if (!_autoViewsByTexture.TryGetValue(texture, out TextureView textureView))
            {
                textureView = factory.CreateTextureView(texture);
                textureView.Name = $"ImGui.NET {texture.Name} View";
                _autoViewsByTexture.Add(texture, textureView);
                _ownedResources.Add(textureView);
            }

            return GetOrCreateImGuiBinding(factory, textureView);
        }

        public void RemoveImGuiBinding(Texture texture)
        {
            if (_autoViewsByTexture.TryGetValue(texture, out TextureView textureView))
            {
                _autoViewsByTexture.Remove(texture);
                _ownedResources.Remove(textureView);
                textureView.Dispose();
                RemoveImGuiBinding(textureView);
            }
        }

        /// <summary>
        /// Retrieves the shader texture binding for the given helper handle.
        /// </summary>
        public ResourceSet GetImageResourceSet(IntPtr imGuiBinding)
        {
            if (!_viewsById.TryGetValue(imGuiBinding, out ResourceSetInfo rsi))
            {
                throw new InvalidOperationException("No registered ImGui binding with id " + imGuiBinding.ToString());
            }

            return rsi.ResourceSet;
        }

        public void ClearCachedImageResources()
        {
            foreach (IDisposable resource in _ownedResources)
            {
                resource.Dispose();
            }

            _ownedResources.Clear();
            _setsByView.Clear();
            _viewsById.Clear();
            _autoViewsByTexture.Clear();
            _lastAssignedID = 100;
        }

        private byte[] LoadEmbeddedShaderCode(
            ResourceFactory factory,
            string name,
            ShaderStages stage,
            ColorSpaceHandling colorSpaceHandling)
        {
            switch (factory.BackendType)
            {
                case GraphicsBackend.Direct3D11:
                    {
                        if (stage == ShaderStages.Vertex && colorSpaceHandling == ColorSpaceHandling.Legacy) { name += "-legacy"; }
                        string resourceName = name + ".hlsl.bytes";
                        return GetEmbeddedResourceBytes(resourceName);
                    }
                case GraphicsBackend.OpenGL:
                    {
                        if (stage == ShaderStages.Vertex && colorSpaceHandling == ColorSpaceHandling.Legacy) { name += "-legacy"; }
                        string resourceName = name + ".glsl";
                        return GetEmbeddedResourceBytes(resourceName);
                    }
                case GraphicsBackend.OpenGLES:
                    {
                        if (stage == ShaderStages.Vertex && colorSpaceHandling == ColorSpaceHandling.Legacy) { name += "-legacy"; }
                        string resourceName = name + ".glsles";
                        return GetEmbeddedResourceBytes(resourceName);
                    }
                case GraphicsBackend.Vulkan:
                    {
                        string resourceName = name + ".spv";
                        return GetEmbeddedResourceBytes(resourceName);
                    }
                case GraphicsBackend.Metal:
                    {
                        string resourceName = name + ".metallib";
                        return GetEmbeddedResourceBytes(resourceName);
                    }
                default:
                    throw new NotImplementedException();
            }
        }

        private string GetEmbeddedResourceText(string resourceName)
        {
            using (StreamReader sr = new StreamReader(_assembly.GetManifestResourceStream(resourceName)))
            {
                return sr.ReadToEnd();
            }
        }

        private byte[] GetEmbeddedResourceBytes(string resourceName)
        {
            using (Stream s = _assembly.GetManifestResourceStream(resourceName))
            {
                byte[] ret = new byte[s.Length];
                s.Read(ret, 0, (int)s.Length);
                return ret;
            }
        }

        /// <summary>
        /// Recreates the device texture used to render text.
        /// </summary>
        public unsafe void RecreateFontDeviceTexture() => RecreateFontDeviceTexture(_gd);

        /// <summary>
        /// Recreates the device texture used to render text.
        /// </summary>
        public unsafe void RecreateFontDeviceTexture(GraphicsDevice gd)
        {
            ImGuiIOPtr io = ImGui.GetIO();
            // Build
            io.Fonts.GetTexDataAsRGBA32(out byte* pixels, out int width, out int height, out int bytesPerPixel);

            // Store our identifier
            io.Fonts.SetTexID(_fontAtlasID);

            _fontTexture?.Dispose();
            _fontTexture = gd.ResourceFactory.CreateTexture(TextureDescription.Texture2D(
                (uint)width,
                (uint)height,
                1,
                1,
                PixelFormat.R8_G8_B8_A8_UNorm,
                TextureUsage.Sampled));
            _fontTexture.Name = "ImGui.NET Font Texture";
            gd.UpdateTexture(
                _fontTexture,
                (IntPtr)pixels,
                (uint)(bytesPerPixel * width * height),
                0,
                0,
                0,
                (uint)width,
                (uint)height,
                1,
                0,
                0);

            _fontTextureResourceSet?.Dispose();
            _fontTextureResourceSet = gd.ResourceFactory.CreateResourceSet(new ResourceSetDescription(_textureLayout, _fontTexture));
            _fontTextureResourceSet.Name = "ImGui.NET Font Texture Resource Set";

            io.Fonts.ClearTexData();
        }

        /// <summary>
        /// Renders the ImGui draw list data.
        /// </summary>
        public unsafe void Render(GraphicsDevice gd, CommandList cl)
        {
            if (_frameBegun)
            {
                _frameBegun = false;
                ImGui.Render();
                RenderImDrawData(ImGui.GetDrawData(), gd, cl);
            }
        }

        public unsafe void Render(GraphicsDevice gd, CommandBuffer cb)
        {
            if (_frameBegun)
            {
                _frameBegun = false;
                ImGui.Render();
                RenderImDrawData(ImGui.GetDrawData(), gd, cb);
            }
        }

        /// <summary>
        /// Updates ImGui input and IO configuration state.
        /// </summary>
        public void Update(float deltaSeconds, InputSnapshot snapshot)
        {
            _inputState.Clear();
            _inputState.AddSnapshot(snapshot);
            _inputState.WheelDelta = 0f;

            Update(deltaSeconds, _inputState.View);
        }

        public void Update(float deltaSeconds, InputStateView inputStateView)
        {
            BeginUpdate(deltaSeconds);
            UpdateImGuiInput(inputStateView);
            EndUpdate();
        }

        /// <summary>
        /// Called before we handle the input in <see cref="Update(float, InputSnapshot)"/>.
        /// This render ImGui and update the state.
        /// </summary>
        protected void BeginUpdate(float deltaSeconds)
        {
            if (_frameBegun)
            {
                ImGui.Render();
            }

            SetPerFrameImGuiData(deltaSeconds);
        }

        /// <summary>
        /// Called at the end of <see cref="Update(float, InputSnapshot)"/>.
        /// This tells ImGui that we are on the next frame.
        /// </summary>
        protected void EndUpdate()
        {
            _frameBegun = true;
            ImGui.NewFrame();
        }

        /// <summary>
        /// Sets per-frame data based on the associated window.
        /// This is called by Update(float).
        /// </summary>
        private unsafe void SetPerFrameImGuiData(float deltaSeconds)
        {
            ImGuiIOPtr io = ImGui.GetIO();
            io.DisplaySize = new Vector2(
                _windowWidth / _scaleFactor.X,
                _windowHeight / _scaleFactor.Y);
            io.DisplayFramebufferScale = _scaleFactor;
            io.DeltaTime = deltaSeconds; // DeltaTime is in seconds.
        }

<<<<<<< HEAD
        private unsafe void UpdateImGuiInput(InputStateView inputState)
        {
            ImGuiIOPtr io = ImGui.GetIO();

            // Determine if any of the mouse buttons were pressed during this snapshot period, even if they are no longer held.
            bool leftPressed = false;
            bool middlePressed = false;
            bool rightPressed = false;
            for (int i = 0; i < inputState.MouseEvents.Count; i++)
            {
                MouseEvent me = inputState.MouseEvents[i];
                if (me.Down)
                {
                    switch (me.MouseButton)
                    {
                        case MouseButton.Left:
                            leftPressed = true;
                            break;
                        case MouseButton.Middle:
                            middlePressed = true;
                            break;
                        case MouseButton.Right:
                            rightPressed = true;
                            break;
                    }
                }
            }

            io.MouseDown[0] = leftPressed || inputState.IsMouseDown(MouseButton.Left);
            io.MouseDown[1] = rightPressed || inputState.IsMouseDown(MouseButton.Right);
            io.MouseDown[2] = middlePressed || inputState.IsMouseDown(MouseButton.Middle);
            io.MousePos = inputState.MousePosition;
            io.MouseWheel = inputState.WheelDelta;

            IReadOnlyList<char> keyCharPresses = inputState.KeyCharPresses;
            for (int i = 0; i < keyCharPresses.Count; i++)
=======
        private bool TryMapKey(Key key, out ImGuiKey result)
        {
            ImGuiKey keyToImGuiKeyShortcut(Key keyToConvert, Key startKey1, ImGuiKey startKey2)
            {
                int changeFromStart1 = (int)keyToConvert - (int)startKey1;
                return startKey2 + changeFromStart1;
            }

            if (key >= Key.F1 && key <= Key.F12)
>>>>>>> a23dc39a
            {
                result = keyToImGuiKeyShortcut(key, Key.F1, ImGuiKey.F1);
                return true;
            }
<<<<<<< HEAD

            IReadOnlyList<KeyEvent> keyEvents = inputState.KeyEvents;
            for (int i = 0; i < keyEvents.Count; i++)
=======
            else if (key >= Key.Keypad0 && key <= Key.Keypad9)
>>>>>>> a23dc39a
            {
                result = keyToImGuiKeyShortcut(key, Key.Keypad0, ImGuiKey.Keypad0);
                return true;
            }
            else if (key >= Key.A && key <= Key.Z)
            {
                result = keyToImGuiKeyShortcut(key, Key.A, ImGuiKey.A);
                return true;
            }
            else if (key >= Key.Number0 && key <= Key.Number9)
            {
                result = keyToImGuiKeyShortcut(key, Key.Number0, ImGuiKey._0);
                return true;
            }

            switch (key)
            {
                case Key.ShiftLeft:
                case Key.ShiftRight:
                    result = ImGuiKey.ModShift;
                    return true;
                case Key.ControlLeft:
                case Key.ControlRight:
                    result = ImGuiKey.ModCtrl;
                    return true;
                case Key.AltLeft:
                case Key.AltRight:
                    result = ImGuiKey.ModAlt;
                    return true;
                case Key.WinLeft:
                case Key.WinRight:
                    result = ImGuiKey.ModSuper;
                    return true;
                case Key.Menu:
                    result = ImGuiKey.Menu;
                    return true;
                case Key.Up:
                    result = ImGuiKey.UpArrow;
                    return true;
                case Key.Down:
                    result = ImGuiKey.DownArrow;
                    return true;
                case Key.Left:
                    result = ImGuiKey.LeftArrow;
                    return true;
                case Key.Right:
                    result = ImGuiKey.RightArrow;
                    return true;
                case Key.Enter:
                    result = ImGuiKey.Enter;
                    return true;
                case Key.Escape:
                    result = ImGuiKey.Escape;
                    return true;
                case Key.Space:
                    result = ImGuiKey.Space;
                    return true;
                case Key.Tab:
                    result = ImGuiKey.Tab;
                    return true;
                case Key.BackSpace:
                    result = ImGuiKey.Backspace;
                    return true;
                case Key.Insert:
                    result = ImGuiKey.Insert;
                    return true;
                case Key.Delete:
                    result = ImGuiKey.Delete;
                    return true;
                case Key.PageUp:
                    result = ImGuiKey.PageUp;
                    return true;
                case Key.PageDown:
                    result = ImGuiKey.PageDown;
                    return true;
                case Key.Home:
                    result = ImGuiKey.Home;
                    return true;
                case Key.End:
                    result = ImGuiKey.End;
                    return true;
                case Key.CapsLock:
                    result = ImGuiKey.CapsLock;
                    return true;
                case Key.ScrollLock:
                    result = ImGuiKey.ScrollLock;
                    return true;
                case Key.PrintScreen:
                    result = ImGuiKey.PrintScreen;
                    return true;
                case Key.Pause:
                    result = ImGuiKey.Pause;
                    return true;
                case Key.NumLock:
                    result = ImGuiKey.NumLock;
                    return true;
                case Key.KeypadDivide:
                    result = ImGuiKey.KeypadDivide;
                    return true;
                case Key.KeypadMultiply:
                    result = ImGuiKey.KeypadMultiply;
                    return true;
                case Key.KeypadSubtract:
                    result = ImGuiKey.KeypadSubtract;
                    return true;
                case Key.KeypadAdd:
                    result = ImGuiKey.KeypadAdd;
                    return true;
                case Key.KeypadDecimal:
                    result = ImGuiKey.KeypadDecimal;
                    return true;
                case Key.KeypadEnter:
                    result = ImGuiKey.KeypadEnter;
                    return true;
                case Key.Tilde:
                    result = ImGuiKey.GraveAccent;
                    return true;
                case Key.Minus:
                    result = ImGuiKey.Minus;
                    return true;
                case Key.Plus:
                    result = ImGuiKey.Equal;
                    return true;
                case Key.BracketLeft:
                    result = ImGuiKey.LeftBracket;
                    return true;
                case Key.BracketRight:
                    result = ImGuiKey.RightBracket;
                    return true;
                case Key.Semicolon:
                    result = ImGuiKey.Semicolon;
                    return true;
                case Key.Quote:
                    result = ImGuiKey.Apostrophe;
                    return true;
                case Key.Comma:
                    result = ImGuiKey.Comma;
                    return true;
                case Key.Period:
                    result = ImGuiKey.Period;
                    return true;
                case Key.Slash:
                    result = ImGuiKey.Slash;
                    return true;
                case Key.BackSlash:
                case Key.NonUSBackSlash:
                    result = ImGuiKey.Backslash;
                    return true;
                default:
                    result = ImGuiKey.GamepadBack;
                    return false;
            }
        }

        private unsafe void UpdateImGuiInput(InputSnapshot snapshot)
        {
            ImGuiIOPtr io = ImGui.GetIO();
            io.AddMousePosEvent(snapshot.MousePosition.X, snapshot.MousePosition.Y);
            io.AddMouseButtonEvent(0, snapshot.IsMouseDown(MouseButton.Left));
            io.AddMouseButtonEvent(1, snapshot.IsMouseDown(MouseButton.Right));
            io.AddMouseButtonEvent(2, snapshot.IsMouseDown(MouseButton.Middle));
            io.AddMouseButtonEvent(3, snapshot.IsMouseDown(MouseButton.Button1));
            io.AddMouseButtonEvent(4, snapshot.IsMouseDown(MouseButton.Button2));
            io.AddMouseWheelEvent(0f, snapshot.WheelDelta);

            for (int i = 0; i < snapshot.KeyCharPresses.Count; i++)
            {
                io.AddInputCharacter(snapshot.KeyCharPresses[i]);
            }

            for (int i = 0; i < snapshot.KeyEvents.Count; i++)
            {
                KeyEvent keyEvent = snapshot.KeyEvents[i];
                if (TryMapKey(keyEvent.Key, out ImGuiKey imguikey))
                {
                    io.AddKeyEvent(imguikey, keyEvent.Down);
                }
            }
        }

        private unsafe void RenderImDrawData(ImDrawDataPtr draw_data, GraphicsDevice gd, CommandList cl)
        {
            uint vertexOffsetInVertices = 0;
            uint indexOffsetInElements = 0;

            if (draw_data.CmdListsCount == 0)
            {
                return;
            }

            uint totalVBSize = (uint)(draw_data.TotalVtxCount * sizeof(ImDrawVert));
            if (totalVBSize > _vertexBuffer.SizeInBytes)
            {
                _vertexBuffer.Dispose();
                _vertexBuffer = gd.ResourceFactory.CreateBuffer(new BufferDescription((uint)(totalVBSize * 1.5f), BufferUsage.VertexBuffer | BufferUsage.Dynamic));
                _vertexBuffer.Name = $"ImGui.NET Vertex Buffer";
            }

            uint totalIBSize = (uint)(draw_data.TotalIdxCount * sizeof(ushort));
            if (totalIBSize > _indexBuffer.SizeInBytes)
            {
                _indexBuffer.Dispose();
                _indexBuffer = gd.ResourceFactory.CreateBuffer(new BufferDescription((uint)(totalIBSize * 1.5f), BufferUsage.IndexBuffer | BufferUsage.Dynamic));
                _indexBuffer.Name = $"ImGui.NET Index Buffer";
            }

            for (int i = 0; i < draw_data.CmdListsCount; i++)
            {
                ImDrawListPtr cmd_list = draw_data.CmdListsRange[i];

                cl.UpdateBuffer(
                    _vertexBuffer,
                    vertexOffsetInVertices * (uint)sizeof(ImDrawVert),
                    cmd_list.VtxBuffer.Data,
                    (uint)(cmd_list.VtxBuffer.Size * sizeof(ImDrawVert)));

                cl.UpdateBuffer(
                    _indexBuffer,
                    indexOffsetInElements * sizeof(ushort),
                    cmd_list.IdxBuffer.Data,
                    (uint)(cmd_list.IdxBuffer.Size * sizeof(ushort)));

                vertexOffsetInVertices += (uint)cmd_list.VtxBuffer.Size;
                indexOffsetInElements += (uint)cmd_list.IdxBuffer.Size;
            }

            // Setup orthographic projection matrix into our constant buffer
            {
                var io = ImGui.GetIO();

                Matrix4x4 mvp = Matrix4x4.CreateOrthographicOffCenter(
                    0f,
                    io.DisplaySize.X,
                    io.DisplaySize.Y,
                    0.0f,
                    -1.0f,
                    1.0f);

                _gd.UpdateBuffer(_projMatrixBuffer, 0, ref mvp);
            }

            cl.SetVertexBuffer(0, _vertexBuffer);
            cl.SetIndexBuffer(_indexBuffer, IndexFormat.UInt16);
            cl.SetPipeline(_pipeline);
            cl.SetGraphicsResourceSet(0, _mainResourceSet);

            draw_data.ScaleClipRects(ImGui.GetIO().DisplayFramebufferScale);

            // Render command lists
            int vtx_offset = 0;
            int idx_offset = 0;
            for (int n = 0; n < draw_data.CmdListsCount; n++)
            {
                ImDrawListPtr cmd_list = draw_data.CmdListsRange[n];
                for (int cmd_i = 0; cmd_i < cmd_list.CmdBuffer.Size; cmd_i++)
                {
                    ImDrawCmdPtr pcmd = cmd_list.CmdBuffer[cmd_i];
                    if (pcmd.UserCallback != IntPtr.Zero)
                    {
                        throw new NotImplementedException();
                    }
                    else
                    {
                        if (pcmd.TextureId != IntPtr.Zero)
                        {
                            if (pcmd.TextureId == _fontAtlasID)
                            {
                                cl.SetGraphicsResourceSet(1, _fontTextureResourceSet);
                            }
                            else
                            {
                                cl.SetGraphicsResourceSet(1, GetImageResourceSet(pcmd.TextureId));
                            }
                        }

                        cl.SetScissorRect(
                            0,
                            (uint)pcmd.ClipRect.X,
                            (uint)pcmd.ClipRect.Y,
                            (uint)(pcmd.ClipRect.Z - pcmd.ClipRect.X),
                            (uint)(pcmd.ClipRect.W - pcmd.ClipRect.Y));

                        cl.DrawIndexed(pcmd.ElemCount, 1, pcmd.IdxOffset + (uint)idx_offset, (int)(pcmd.VtxOffset + vtx_offset), 0);
                    }
                }

                idx_offset += cmd_list.IdxBuffer.Size;
                vtx_offset += cmd_list.VtxBuffer.Size;
            }
        }

        private unsafe void RenderImDrawData(ImDrawDataPtr draw_data, GraphicsDevice gd, CommandBuffer cb)
        {
            uint vertexOffsetInVertices = 0;
            uint indexOffsetInElements = 0;

            if (draw_data.CmdListsCount == 0)
            {
                return;
            }

            uint totalVBSize = (uint)(draw_data.TotalVtxCount * sizeof(ImDrawVert));
            if (totalVBSize > _vertexBuffer.SizeInBytes)
            {
                _vertexBuffer.Dispose();
                _vertexBuffer = gd.ResourceFactory.CreateBuffer(new BufferDescription((uint)(totalVBSize * 1.5f), BufferUsage.VertexBuffer | BufferUsage.Dynamic));
            }

            uint totalIBSize = (uint)(draw_data.TotalIdxCount * sizeof(ushort));
            if (totalIBSize > _indexBuffer.SizeInBytes)
            {
                _indexBuffer.Dispose();
                _indexBuffer = gd.ResourceFactory.CreateBuffer(new BufferDescription((uint)(totalIBSize * 1.5f), BufferUsage.IndexBuffer | BufferUsage.Dynamic));
            }

            for (int i = 0; i < draw_data.CmdListsCount; i++)
            {
                ImDrawListPtr cmd_list = draw_data.CmdListsRange[i];

                // TODO: Double/triple-buffered resources
                _vertexBuffer.Update(
                    vertexOffsetInVertices * (uint)sizeof(ImDrawVert),
                    cmd_list.VtxBuffer.Data,
                    (uint)(cmd_list.VtxBuffer.Size * sizeof(ImDrawVert)));

                _indexBuffer.Update(
                    indexOffsetInElements * sizeof(ushort),
                    cmd_list.IdxBuffer.Data,
                    (uint)(cmd_list.IdxBuffer.Size * sizeof(ushort)));

                vertexOffsetInVertices += (uint)cmd_list.VtxBuffer.Size;
                indexOffsetInElements += (uint)cmd_list.IdxBuffer.Size;
            }

            // Setup orthographic projection matrix into our constant buffer
            {
                var io = ImGui.GetIO();

                Matrix4x4 mvp = Matrix4x4.CreateOrthographicOffCenter(
                    0f,
                    io.DisplaySize.X,
                    io.DisplaySize.Y,
                    0.0f,
                    -1.0f,
                    1.0f);

                _projMatrixBuffer.Update(0, ref mvp);
            }

            cb.BindVertexBuffer(0, _vertexBuffer);
            cb.BindIndexBuffer(_indexBuffer, IndexFormat.UInt16);
            cb.BindPipeline(_pipeline);
            cb.BindGraphicsResourceSet(0, _mainResourceSet);

            draw_data.ScaleClipRects(ImGui.GetIO().DisplayFramebufferScale);

            // Render command lists
            int vtx_offset = 0;
            int idx_offset = 0;
            for (int n = 0; n < draw_data.CmdListsCount; n++)
            {
                ImDrawListPtr cmd_list = draw_data.CmdListsRange[n];
                for (int cmd_i = 0; cmd_i < cmd_list.CmdBuffer.Size; cmd_i++)
                {
                    ImDrawCmdPtr pcmd = cmd_list.CmdBuffer[cmd_i];
                    if (pcmd.UserCallback != IntPtr.Zero)
                    {
                        throw new NotImplementedException();
                    }
                    else
                    {
                        if (pcmd.TextureId != IntPtr.Zero)
                        {
                            if (pcmd.TextureId == _fontAtlasID)
                            {
                                cb.BindGraphicsResourceSet(1, _fontTextureResourceSet);
                            }
                            else
                            {
                                cb.BindGraphicsResourceSet(1, GetImageResourceSet(pcmd.TextureId));
                            }
                        }

                        cb.SetScissorRect(
                            0,
                            (uint)pcmd.ClipRect.X,
                            (uint)pcmd.ClipRect.Y,
                            (uint)(pcmd.ClipRect.Z - pcmd.ClipRect.X),
                            (uint)(pcmd.ClipRect.W - pcmd.ClipRect.Y));

                        cb.DrawIndexed(pcmd.ElemCount, 1, (uint)idx_offset, vtx_offset, 0);
                    }

                    idx_offset += (int)pcmd.ElemCount;
                }
                vtx_offset += cmd_list.VtxBuffer.Size;
            }
        }

        /// <summary>
        /// Frees all graphics resources used by the renderer.
        /// </summary>
        public void Dispose()
        {
            _vertexBuffer.Dispose();
            _indexBuffer.Dispose();
            _projMatrixBuffer.Dispose();
            _fontTexture.Dispose();
            _vertexShader.Dispose();
            _fragmentShader.Dispose();
            _layout.Dispose();
            _textureLayout.Dispose();
            _pipeline.Dispose();
            _mainResourceSet.Dispose();
            _fontTextureResourceSet.Dispose();

            foreach (IDisposable resource in _ownedResources)
            {
                resource.Dispose();
            }
        }

        private struct ResourceSetInfo
        {
            public readonly IntPtr ImGuiBinding;
            public readonly ResourceSet ResourceSet;

            public ResourceSetInfo(IntPtr imGuiBinding, ResourceSet resourceSet)
            {
                ImGuiBinding = imGuiBinding;
                ResourceSet = resourceSet;
            }
        }
    }
}<|MERGE_RESOLUTION|>--- conflicted
+++ resolved
@@ -4,10 +4,6 @@
 using System.IO;
 using System.Numerics;
 using System.Reflection;
-<<<<<<< HEAD
-=======
-using System.IO;
->>>>>>> a23dc39a
 
 namespace Veldrid
 {
@@ -134,17 +130,11 @@
 
             _layout = factory.CreateResourceLayout(new ResourceLayoutDescription(
                 new ResourceLayoutElementDescription("ProjectionMatrixBuffer", ResourceKind.UniformBuffer, ShaderStages.Vertex),
-<<<<<<< HEAD
-                new ResourceLayoutElementDescription("FontSampler", ResourceKind.Sampler, ShaderStages.Fragment)));
-            _textureLayout = factory.CreateResourceLayout(new ResourceLayoutDescription(
-                new ResourceLayoutElementDescription("FontTexture", ResourceKind.TextureReadOnly, ShaderStages.Fragment)));
-=======
                 new ResourceLayoutElementDescription("MainSampler", ResourceKind.Sampler, ShaderStages.Fragment)));
             _layout.Name = "ImGui.NET Resource Layout";
             _textureLayout = factory.CreateResourceLayout(new ResourceLayoutDescription(
                 new ResourceLayoutElementDescription("MainTexture", ResourceKind.TextureReadOnly, ShaderStages.Fragment)));
             _textureLayout.Name = "ImGui.NET Texture Layout";
->>>>>>> a23dc39a
 
             GraphicsPipelineDescription pd = new GraphicsPipelineDescription(
                 BlendStateDescription.SingleAlphaBlend,
@@ -450,44 +440,6 @@
             io.DeltaTime = deltaSeconds; // DeltaTime is in seconds.
         }
 
-<<<<<<< HEAD
-        private unsafe void UpdateImGuiInput(InputStateView inputState)
-        {
-            ImGuiIOPtr io = ImGui.GetIO();
-
-            // Determine if any of the mouse buttons were pressed during this snapshot period, even if they are no longer held.
-            bool leftPressed = false;
-            bool middlePressed = false;
-            bool rightPressed = false;
-            for (int i = 0; i < inputState.MouseEvents.Count; i++)
-            {
-                MouseEvent me = inputState.MouseEvents[i];
-                if (me.Down)
-                {
-                    switch (me.MouseButton)
-                    {
-                        case MouseButton.Left:
-                            leftPressed = true;
-                            break;
-                        case MouseButton.Middle:
-                            middlePressed = true;
-                            break;
-                        case MouseButton.Right:
-                            rightPressed = true;
-                            break;
-                    }
-                }
-            }
-
-            io.MouseDown[0] = leftPressed || inputState.IsMouseDown(MouseButton.Left);
-            io.MouseDown[1] = rightPressed || inputState.IsMouseDown(MouseButton.Right);
-            io.MouseDown[2] = middlePressed || inputState.IsMouseDown(MouseButton.Middle);
-            io.MousePos = inputState.MousePosition;
-            io.MouseWheel = inputState.WheelDelta;
-
-            IReadOnlyList<char> keyCharPresses = inputState.KeyCharPresses;
-            for (int i = 0; i < keyCharPresses.Count; i++)
-=======
         private bool TryMapKey(Key key, out ImGuiKey result)
         {
             ImGuiKey keyToImGuiKeyShortcut(Key keyToConvert, Key startKey1, ImGuiKey startKey2)
@@ -497,18 +449,11 @@
             }
 
             if (key >= Key.F1 && key <= Key.F12)
->>>>>>> a23dc39a
             {
                 result = keyToImGuiKeyShortcut(key, Key.F1, ImGuiKey.F1);
                 return true;
             }
-<<<<<<< HEAD
-
-            IReadOnlyList<KeyEvent> keyEvents = inputState.KeyEvents;
-            for (int i = 0; i < keyEvents.Count; i++)
-=======
             else if (key >= Key.Keypad0 && key <= Key.Keypad9)
->>>>>>> a23dc39a
             {
                 result = keyToImGuiKeyShortcut(key, Key.Keypad0, ImGuiKey.Keypad0);
                 return true;
@@ -663,31 +608,106 @@
             }
         }
 
-        private unsafe void UpdateImGuiInput(InputSnapshot snapshot)
-        {
+        private unsafe void UpdateImGuiInput(InputStateView inputState)
+        {
+            //// Determine if any of the mouse buttons were pressed during this snapshot period, even if they are no longer held.
+            //bool leftPressed = false;
+            //bool middlePressed = false;
+            //bool rightPressed = false;
+            //for (int i = 0; i < inputState.MouseEvents.Count; i++)
+            //{
+            //    MouseEvent me = inputState.MouseEvents[i];
+            //    if (me.Down)
+            //    {
+            //        switch (me.MouseButton)
+            //        {
+            //            case MouseButton.Left:
+            //                leftPressed = true;
+            //                break;
+            //            case MouseButton.Middle:
+            //                middlePressed = true;
+            //                break;
+            //            case MouseButton.Right:
+            //                rightPressed = true;
+            //                break;
+            //        }
+            //    }
+            //}
+
+            //ImGuiIOPtr io = ImGui.GetIO();
+            //io.MouseDown[0] = leftPressed || inputState.IsMouseDown(MouseButton.Left);
+            //io.MouseDown[1] = rightPressed || inputState.IsMouseDown(MouseButton.Right);
+            //io.MouseDown[2] = middlePressed || inputState.IsMouseDown(MouseButton.Middle);
+            //io.MousePos = inputState.MousePosition;
+            //io.MouseWheel = inputState.WheelDelta;
+
+            //IReadOnlyList<char> keyCharPresses = inputState.KeyCharPresses;
+            //for (int i = 0; i < keyCharPresses.Count; i++)
+            //{
+            //    char c = keyCharPresses[i];
+            //    ImGui.GetIO().AddInputCharacter(c);
+            //}
+
+            //IReadOnlyList<KeyEvent> keyEvents = inputState.KeyEvents;
+            //for (int i = 0; i < keyEvents.Count; i++)
+            //{
+            //    KeyEvent keyEvent = keyEvents[i];
+            //    if (TryMapKey(keyEvent.Key, out ImGuiKey imguikey))
+            //    {
+            //        io.AddKeyEvent(imguikey, keyEvent.Down);
+            //    }
+            //}
+
             ImGuiIOPtr io = ImGui.GetIO();
-            io.AddMousePosEvent(snapshot.MousePosition.X, snapshot.MousePosition.Y);
-            io.AddMouseButtonEvent(0, snapshot.IsMouseDown(MouseButton.Left));
-            io.AddMouseButtonEvent(1, snapshot.IsMouseDown(MouseButton.Right));
-            io.AddMouseButtonEvent(2, snapshot.IsMouseDown(MouseButton.Middle));
-            io.AddMouseButtonEvent(3, snapshot.IsMouseDown(MouseButton.Button1));
-            io.AddMouseButtonEvent(4, snapshot.IsMouseDown(MouseButton.Button2));
-            io.AddMouseWheelEvent(0f, snapshot.WheelDelta);
-
-            for (int i = 0; i < snapshot.KeyCharPresses.Count; i++)
-            {
-                io.AddInputCharacter(snapshot.KeyCharPresses[i]);
-            }
-
-            for (int i = 0; i < snapshot.KeyEvents.Count; i++)
-            {
-                KeyEvent keyEvent = snapshot.KeyEvents[i];
+            io.AddMousePosEvent(inputState.MousePosition.X, inputState.MousePosition.Y);
+            io.AddMouseButtonEvent(0, inputState.IsMouseDown(MouseButton.Left));
+            io.AddMouseButtonEvent(1, inputState.IsMouseDown(MouseButton.Right));
+            io.AddMouseButtonEvent(2, inputState.IsMouseDown(MouseButton.Middle));
+            io.AddMouseButtonEvent(3, inputState.IsMouseDown(MouseButton.Button1));
+            io.AddMouseButtonEvent(4, inputState.IsMouseDown(MouseButton.Button2));
+            io.AddMouseWheelEvent(0f, inputState.WheelDelta);
+
+            for (int i = 0; i < inputState.KeyCharPresses.Count; i++)
+            {
+                io.AddInputCharacter(inputState.KeyCharPresses[i]);
+            }
+
+            for (int i = 0; i < inputState.KeyEvents.Count; i++)
+            {
+                KeyEvent keyEvent = inputState.KeyEvents[i];
                 if (TryMapKey(keyEvent.Key, out ImGuiKey imguikey))
                 {
                     io.AddKeyEvent(imguikey, keyEvent.Down);
                 }
             }
         }
+        
+
+        //private unsafe void UpdateImGuiInput(InputSnapshot snapshot)
+        //{
+        //    ImGuiIOPtr io = ImGui.GetIO();
+        //    io.AddMousePosEvent(snapshot.MousePosition.X, snapshot.MousePosition.Y);
+        //    io.AddMouseButtonEvent(0, snapshot.IsMouseDown(MouseButton.Left));
+        //    io.AddMouseButtonEvent(1, snapshot.IsMouseDown(MouseButton.Right));
+        //    io.AddMouseButtonEvent(2, snapshot.IsMouseDown(MouseButton.Middle));
+        //    io.AddMouseButtonEvent(3, snapshot.IsMouseDown(MouseButton.Button1));
+        //    io.AddMouseButtonEvent(4, snapshot.IsMouseDown(MouseButton.Button2));
+        //    io.AddMouseWheelEvent(0f, snapshot.WheelDelta);
+
+        //    for (int i = 0; i < snapshot.KeyCharPresses.Count; i++)
+        //    {
+        //        io.AddInputCharacter(snapshot.KeyCharPresses[i]);
+        //    }
+
+        //    for (int i = 0; i < snapshot.KeyEvents.Count; i++)
+        //    {
+        //        KeyEvent keyEvent = snapshot.KeyEvents[i];
+        //        if (TryMapKey(keyEvent.Key, out ImGuiKey imguikey))
+        //        {
+        //            io.AddKeyEvent(imguikey, keyEvent.Down);
+        //        }
+        //    }
+        //}
 
         private unsafe void RenderImDrawData(ImDrawDataPtr draw_data, GraphicsDevice gd, CommandList cl)
         {
