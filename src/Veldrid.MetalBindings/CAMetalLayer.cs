--- conflicted
+++ resolved
@@ -69,16 +69,13 @@
             set => objc_msgSend(NativePtr, "setDisplaySyncEnabled:", value);
         }
 
-<<<<<<< HEAD
         public UIntPtr maximumDrawableCount
         {
             get => UIntPtr_objc_msgSend(NativePtr, sel_maximumDrawableCount);
             set => objc_msgSend(NativePtr, sel_setMaximumDrawableCount, value);
         }
 
-=======
         private static readonly ObjCClass s_class = new ObjCClass(nameof(CAMetalLayer));
->>>>>>> a23dc39a
         private static readonly Selector sel_device = "device";
         private static readonly Selector sel_setDevice = "setDevice:";
         private static readonly Selector sel_pixelFormat = "pixelFormat";
