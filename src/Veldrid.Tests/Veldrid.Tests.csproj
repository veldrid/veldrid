﻿<Project Sdk="Microsoft.NET.Sdk">

  <PropertyGroup>
    <TargetFramework>net6.0</TargetFramework>
    <AllowUnsafeBlocks>true</AllowUnsafeBlocks>
    <IsPackable>false</IsPackable>
    <OutputType>exe</OutputType>
    <DefineConstants Condition="'$(IsWindows)' == 'true'">$(DefineConstants);TEST_D3D11;TEST_VULKAN;TEST_OPENGL;TEST_OPENGLES</DefineConstants>
    <DefineConstants Condition="'$(IsLinux)' == 'true'">$(DefineConstants);TEST_VULKAN;TEST_OPENGL;TEST_OPENGLES</DefineConstants>
    <DefineConstants Condition="'$(IsMacOS)' == 'true'">$(DefineConstants);TEST_METAL;TEST_OPENGL</DefineConstants>
    <StartupObject>Program</StartupObject>
  </PropertyGroup>

  <ItemGroup>
<<<<<<< HEAD
    <PackageReference Include="Veldrid.SPIRV" Version="$(VeldridSpirvVersion)" />
    <PackageReference Include="Microsoft.NET.Test.Sdk" Version="15.3.0-preview-20170628-02" />
    <PackageReference Include="xunit" Version="2.3.1" />
    <PackageReference Include="xunit.console" Version="2.3.1" />
    <PackageReference Include="xunit.runner.visualstudio" Version="2.3.1" />
    <PackageReference Include="Xunit.SkippableFact" Version="1.3.6" />
    <ProjectReference Include="..\Veldrid.ImageSharp\Veldrid.ImageSharp.csproj" />
=======
    <PackageReference Include="Microsoft.NET.Test.Sdk" Version="17.4.1" />
    <PackageReference Include="xunit" Version="2.4.2" />
    <PackageReference Include="xunit.console" Version="2.4.2" />
    <PackageReference Include="xunit.runner.visualstudio" Version="2.4.5">
      <PrivateAssets>all</PrivateAssets>
      <IncludeAssets>runtime; build; native; contentfiles; analyzers; buildtransitive</IncludeAssets>
    </PackageReference>
    <PackageReference Include="Xunit.SkippableFact" Version="1.4.13" />
    <ProjectReference Include="..\..\modules\veldrid-spirv\src\Veldrid.SPIRV\Veldrid.SPIRV.csproj" />
>>>>>>> ce14cd26
    <ProjectReference Include="..\Veldrid.RenderDoc\Veldrid.RenderDoc.csproj" />
    <ProjectReference Include="..\Veldrid.SDL2\Veldrid.SDL2.csproj" />
    <ProjectReference Include="..\Veldrid.StartupUtilities\Veldrid.StartupUtilities.csproj" />
    <ProjectReference Include="..\Veldrid.Utilities\Veldrid.Utilities.csproj" />
    <ProjectReference Include="..\Veldrid\Veldrid.csproj" />
  </ItemGroup>

  <ItemGroup>
    <Content Include="xunit.runner.json">
      <CopyToOutputDirectory>PreserveNewest</CopyToOutputDirectory>
    </Content>
    <Content Include="Shaders/*" CopyToOutputDirectory="PreserveNewest" />
  </ItemGroup>

  <ItemGroup>
    <None Remove="Shaders\ComputeCubemapGenerator.comp" />
    <None Remove="Shaders\ComputeImage2DArrayGenerator.comp" />
    <None Remove="Shaders\ComputeTextureGenerator.comp" />
    <None Remove="Shaders\F16VertexAttribs.frag" />
    <None Remove="Shaders\F16VertexAttribs.vert" />
    <None Remove="Shaders\FullScreenBlit.frag" />
    <None Remove="Shaders\FullScreenBlit.vert" />
    <None Remove="Shaders\FullScreenTriSampleTexture2D.frag" />
    <None Remove="Shaders\FullScreenTriSampleTexture2D.vert" />
    <None Remove="Shaders\FullScreenTriSampleTextureArray.vert" />
    <None Remove="Shaders\FullScreenWriteDepth.frag" />
    <None Remove="Shaders\FullScreenWriteDepth.vert" />
    <None Remove="Shaders\VertexLayoutTestShader.frag" />
    <None Remove="Shaders\VertexLayoutTestShader.vert" />
  </ItemGroup>

  <ItemGroup>
    <PackageReference Update="Microsoft.SourceLink.GitHub" Version="1.1.0-beta-20204-02" />
    <PackageReference Update="Nerdbank.GitVersioning" Version="3.4.220" />
  </ItemGroup>

</Project><|MERGE_RESOLUTION|>--- conflicted
+++ resolved
@@ -12,16 +12,8 @@
   </PropertyGroup>
 
   <ItemGroup>
-<<<<<<< HEAD
-    <PackageReference Include="Veldrid.SPIRV" Version="$(VeldridSpirvVersion)" />
+    <ProjectReference Include="..\..\modules\veldrid-spirv\src\Veldrid.SPIRV\Veldrid.SPIRV.csproj" />
     <PackageReference Include="Microsoft.NET.Test.Sdk" Version="15.3.0-preview-20170628-02" />
-    <PackageReference Include="xunit" Version="2.3.1" />
-    <PackageReference Include="xunit.console" Version="2.3.1" />
-    <PackageReference Include="xunit.runner.visualstudio" Version="2.3.1" />
-    <PackageReference Include="Xunit.SkippableFact" Version="1.3.6" />
-    <ProjectReference Include="..\Veldrid.ImageSharp\Veldrid.ImageSharp.csproj" />
-=======
-    <PackageReference Include="Microsoft.NET.Test.Sdk" Version="17.4.1" />
     <PackageReference Include="xunit" Version="2.4.2" />
     <PackageReference Include="xunit.console" Version="2.4.2" />
     <PackageReference Include="xunit.runner.visualstudio" Version="2.4.5">
@@ -29,8 +21,7 @@
       <IncludeAssets>runtime; build; native; contentfiles; analyzers; buildtransitive</IncludeAssets>
     </PackageReference>
     <PackageReference Include="Xunit.SkippableFact" Version="1.4.13" />
-    <ProjectReference Include="..\..\modules\veldrid-spirv\src\Veldrid.SPIRV\Veldrid.SPIRV.csproj" />
->>>>>>> ce14cd26
+    <ProjectReference Include="..\Veldrid.ImageSharp\Veldrid.ImageSharp.csproj" />
     <ProjectReference Include="..\Veldrid.RenderDoc\Veldrid.RenderDoc.csproj" />
     <ProjectReference Include="..\Veldrid.SDL2\Veldrid.SDL2.csproj" />
     <ProjectReference Include="..\Veldrid.StartupUtilities\Veldrid.StartupUtilities.csproj" />
