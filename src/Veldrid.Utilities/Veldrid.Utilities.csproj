﻿<Project Sdk="Microsoft.NET.Sdk">

  <PropertyGroup>
    <PackageVersion>$(AssemblyVersion)</PackageVersion>
<<<<<<< HEAD
    <TargetFrameworks>net7.0</TargetFrameworks>
    <AllowUnsafeBlocks>true</AllowUnsafeBlocks>
    <Platforms>AnyCPU;x64</Platforms>
=======
    <TargetFramework>net6.0</TargetFramework>
    <AllowUnsafeBlocks>true</AllowUnsafeBlocks>
    <Nullable>enable</Nullable>
>>>>>>> ce14cd26
  </PropertyGroup>

  <ItemGroup>
    <ProjectReference Include="..\Veldrid\Veldrid.csproj" />
  </ItemGroup>

  <PropertyGroup>
    <Description>Miscellaneous utility functions useful for Veldrid.</Description>
    <PackageTags>Core Standard Game Graphics</PackageTags>
  </PropertyGroup>

</Project><|MERGE_RESOLUTION|>--- conflicted
+++ resolved
@@ -2,15 +2,9 @@
 
   <PropertyGroup>
     <PackageVersion>$(AssemblyVersion)</PackageVersion>
-<<<<<<< HEAD
     <TargetFrameworks>net7.0</TargetFrameworks>
     <AllowUnsafeBlocks>true</AllowUnsafeBlocks>
-    <Platforms>AnyCPU;x64</Platforms>
-=======
-    <TargetFramework>net6.0</TargetFramework>
-    <AllowUnsafeBlocks>true</AllowUnsafeBlocks>
     <Nullable>enable</Nullable>
->>>>>>> ce14cd26
   </PropertyGroup>
 
   <ItemGroup>
