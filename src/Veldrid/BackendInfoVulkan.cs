﻿#if !EXCLUDE_VULKAN_BACKEND
using System;
using System.Collections.ObjectModel;
using Veldrid.Vk;
using Vulkan;

namespace Veldrid
{
    /// <summary>
    /// Exposes Vulkan-specific functionality,
    /// useful for interoperating with native components which interface directly with Vulkan.
    /// Can only be used on <see cref="GraphicsBackend.Vulkan"/>.
    /// </summary>
    public class BackendInfoVulkan
    {
        private readonly VkGraphicsDevice _gd;
        private readonly Lazy<ReadOnlyCollection<string>> _instanceLayers;
        private readonly ReadOnlyCollection<string> _instanceExtensions;
        private readonly Lazy<ReadOnlyCollection<ExtensionProperties>> _deviceExtensions;

        internal BackendInfoVulkan(VkGraphicsDevice gd)
        {
            _gd = gd;
            _instanceLayers = new Lazy<ReadOnlyCollection<string>>(() => new ReadOnlyCollection<string>(VulkanUtil.EnumerateInstanceLayers()));
            _instanceExtensions = new ReadOnlyCollection<string>(VulkanUtil.GetInstanceExtensions());
            _deviceExtensions = new Lazy<ReadOnlyCollection<ExtensionProperties>>(EnumerateDeviceExtensions);
        }

        /// <summary>
        /// Gets the underlying VkInstance used by the GraphicsDevice.
        /// </summary>
        public IntPtr Instance => _gd.Instance.Handle;

        /// <summary>
        /// Gets the underlying VkDevice used by the GraphicsDevice.
        /// </summary>
        public IntPtr Device => _gd.Device.Handle;

        /// <summary>
        /// Gets the underlying VkPhysicalDevice used by the GraphicsDevice.
        /// </summary>
        public IntPtr PhysicalDevice => _gd.PhysicalDevice.Handle;

        /// <summary>
        /// Gets the VkQueue which is used by the GraphicsDevice to submit graphics work.
        /// </summary>
<<<<<<< HEAD
        public IntPtr GraphicsQueue => _gd.UniversalQueue.Handle;
=======
        public IntPtr GraphicsQueue => _gd.GraphicsQueue.Handle;

>>>>>>> a23dc39a
        /// <summary>
        /// Gets the queue family index of the graphics VkQueue.
        /// </summary>
        public uint GraphicsQueueFamilyIndex => _gd.UniversalQueueIndex;

        /// <summary>
        /// Gets the driver name of the device. May be null.
        /// </summary>
        public string DriverName => _gd.DriverName;

        /// <summary>
        /// Gets the driver information of the device. May be null.
        /// </summary>
        public string DriverInfo => _gd.DriverInfo;

        public ReadOnlyCollection<string> AvailableInstanceLayers => _instanceLayers.Value;

        public ReadOnlyCollection<string> AvailableInstanceExtensions => _instanceExtensions;

        public ReadOnlyCollection<ExtensionProperties> AvailableDeviceExtensions => _deviceExtensions.Value;

        /// <summary>
        /// Overrides the current VkImageLayout tracked by the given Texture. This should be used when a VkImage is created by
        /// an external library to inform Veldrid about its initial layout.
        /// </summary>
        /// <param name="texture">The Texture whose currently-tracked VkImageLayout will be overridden.</param>
        /// <param name="layout">The new VkImageLayout value.</param>
        public void OverrideImageLayout(Texture texture, uint layout)
        {
            VkTexture vkTex = Util.AssertSubtype<Texture, VkTexture>(texture);
            for (uint layer = 0; layer < vkTex.ArrayLayers; layer++)
            {
                for (uint level = 0; level < vkTex.MipLevels; level++)
                {
                    vkTex.SetImageLayout(level, layer, (VkImageLayout)layout);
                }
            }
        }

        /// <summary>
        /// Gets the underlying VkImage wrapped by the given Veldrid Texture. This method can not be used on Textures with
        /// TextureUsage.Staging.
        /// </summary>
        /// <param name="texture">The Texture whose underlying VkImage will be returned.</param>
        /// <returns>The underlying VkImage for the given Texture.</returns>
        public ulong GetVkImage(Texture texture)
        {
            VkTexture vkTexture = Util.AssertSubtype<Texture, VkTexture>(texture);
            if ((vkTexture.Usage & TextureUsage.Staging) != 0)
            {
                throw new VeldridException(
                    $"{nameof(GetVkImage)} cannot be used if the {nameof(Texture)} " +
                    $"has {nameof(TextureUsage)}.{nameof(TextureUsage.Staging)}.");
            }

            return vkTexture.OptimalDeviceImage.Handle;
        }

        /// <summary>
        /// Transitions the given Texture's underlying VkImage into a new layout.
        /// </summary>
        /// <param name="texture">The Texture whose underlying VkImage will be transitioned.</param>
        /// <param name="layout">The new VkImageLayout value.</param>
        public void TransitionImageLayout(Texture texture, uint layout)
        {
            _gd.TransitionImageLayout(Util.AssertSubtype<Texture, VkTexture>(texture), (VkImageLayout)layout);
        }

        private unsafe ReadOnlyCollection<ExtensionProperties> EnumerateDeviceExtensions()
        {
            VkExtensionProperties[] vkProps = _gd.GetDeviceExtensionProperties();
            ExtensionProperties[] veldridProps = new ExtensionProperties[vkProps.Length];

            for (int i = 0; i < vkProps.Length; i++)
            {
                VkExtensionProperties prop = vkProps[i];
                veldridProps[i] = new ExtensionProperties(Util.GetString(prop.extensionName), prop.specVersion);
            }

            return new ReadOnlyCollection<ExtensionProperties>(veldridProps);
        }

        public readonly struct ExtensionProperties
        {
            public readonly string Name;
            public readonly uint SpecVersion;

            public ExtensionProperties(string name, uint specVersion)
            {
                Name = name ?? throw new ArgumentNullException(nameof(name));
                SpecVersion = specVersion;
            }

            public override string ToString()
            {
                return Name;
            }
        }
    }
}
#endif<|MERGE_RESOLUTION|>--- conflicted
+++ resolved
@@ -44,12 +44,8 @@
         /// <summary>
         /// Gets the VkQueue which is used by the GraphicsDevice to submit graphics work.
         /// </summary>
-<<<<<<< HEAD
         public IntPtr GraphicsQueue => _gd.UniversalQueue.Handle;
-=======
-        public IntPtr GraphicsQueue => _gd.GraphicsQueue.Handle;
 
->>>>>>> a23dc39a
         /// <summary>
         /// Gets the queue family index of the graphics VkQueue.
         /// </summary>
