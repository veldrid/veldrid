﻿using System;
using System.Collections.Generic;
using System.Diagnostics;
using System.Runtime.CompilerServices;
using System.Runtime.InteropServices;

namespace Veldrid
{
    /// <summary>
    /// Represents an abstract graphics device, capable of creating device resources and executing commands.
    /// </summary>
    public abstract class GraphicsDevice : IDisposable
    {
        private readonly object _deferredDisposalLock = new object();
        private readonly List<IDisposable> _disposables = new List<IDisposable>();
        private Sampler _aniso4xSampler;

        internal GraphicsDevice() { }

        /// <summary>
        /// Gets the name of the device.
        /// </summary>
        public abstract string DeviceName { get; }

        /// <summary>
        /// Gets the name of the device vendor.
        /// </summary>
        public abstract string VendorName { get; }

        /// <summary>
        /// Gets the API version of the graphics backend.
        /// </summary>
        public abstract GraphicsApiVersion ApiVersion { get; }

        /// <summary>
        /// Gets a value identifying the specific graphics API used by this instance.
        /// </summary>
        public abstract GraphicsBackend BackendType { get; }

        /// <summary>
        /// Gets a value identifying whether texture coordinates begin in the top left corner of a Texture.
        /// If true, (0, 0) refers to the top-left texel of a Texture. If false, (0, 0) refers to the bottom-left 
        /// texel of a Texture. This property is useful for determining how the output of a Framebuffer should be sampled.
        /// </summary>
        public abstract bool IsUvOriginTopLeft { get; }

        /// <summary>
        /// Gets a value indicating whether this device's depth values range from 0 to 1.
        /// If false, depth values instead range from -1 to 1.
        /// </summary>
        public abstract bool IsDepthRangeZeroToOne { get; }

        /// <summary>
        /// Gets a value indicating whether this device's clip space Y values increase from top (-1) to bottom (1).
        /// If false, clip space Y values instead increase from bottom (-1) to top (1).
        /// </summary>
        public abstract bool IsClipSpaceYInverted { get; }

        /// <summary>
        /// Gets the <see cref="ResourceFactory"/> controlled by this instance.
        /// </summary>
        public abstract ResourceFactory ResourceFactory { get; }

        /// <summary>
        /// Retrieves the main Swapchain for this device. This property is only valid if the device was created with a main
        /// Swapchain, and will return null otherwise.
        /// </summary>
        public abstract Swapchain MainSwapchain { get; }

        /// <summary>
        /// Gets a <see cref="GraphicsDeviceFeatures"/> which enumerates the optional features supported by this instance.
        /// </summary>
        public abstract GraphicsDeviceFeatures Features { get; }

        /// <summary>
        /// Gets or sets whether the main Swapchain's <see cref="SwapBuffers()"/> should be synchronized to the window system's
        /// vertical refresh rate.
        /// This is equivalent to <see cref="MainSwapchain"/>.<see cref="Swapchain.SyncToVerticalBlank"/>.
        /// This property cannot be set if this GraphicsDevice was created without a main Swapchain.
        /// </summary>
        public virtual bool SyncToVerticalBlank
        {
            get => MainSwapchain?.SyncToVerticalBlank ?? false;
            set
            {
                if (MainSwapchain == null)
                {
                    throw new VeldridException($"This GraphicsDevice was created without a main Swapchain. This property cannot be set.");
                }

                MainSwapchain.SyncToVerticalBlank = value;
            }
        }

        /// <summary>
        /// The required alignment, in bytes, for uniform buffer offsets. <see cref="DeviceBufferRange.Offset"/> must be a
        /// multiple of this value. When binding a <see cref="ResourceSet"/> to a <see cref="CommandList"/> with an overload
        /// accepting dynamic offsets, each offset must be a multiple of this value.
        /// </summary>
        public uint UniformBufferMinOffsetAlignment => GetUniformBufferMinOffsetAlignmentCore();

        /// <summary>
        /// The required alignment, in bytes, for structured buffer offsets. <see cref="DeviceBufferRange.Offset"/> must be a
        /// multiple of this value. When binding a <see cref="ResourceSet"/> to a <see cref="CommandList"/> with an overload
        /// accepting dynamic offsets, each offset must be a multiple of this value.
        /// </summary>
        public uint StructuredBufferMinOffsetAlignment => GetStructuredBufferMinOffsetAlignmentCore();

        internal abstract uint GetUniformBufferMinOffsetAlignmentCore();
        internal abstract uint GetStructuredBufferMinOffsetAlignmentCore();

        /// <summary>
        /// Submits the given <see cref="CommandList"/> for execution by this device.
        /// Commands submitted in this way may not be completed when this method returns.
        /// Use <see cref="WaitForIdle"/> to wait for all submitted commands to complete.
        /// <see cref="CommandList.End"/> must have been called on <paramref name="commandList"/> for this method to succeed.
        /// </summary>
        /// <param name="commandList">The completed <see cref="CommandList"/> to execute. <see cref="CommandList.End"/> must have
        /// been previously called on this object.</param>
        public void SubmitCommands(CommandList commandList) => SubmitCommandsCore(commandList, null);

        /// <summary>
        /// Submits the given <see cref="CommandList"/> for execution by this device.
        /// Commands submitted in this way may not be completed when this method returns.
        /// Use <see cref="WaitForIdle"/> to wait for all submitted commands to complete.
        /// <see cref="CommandList.End"/> must have been called on <paramref name="commandList"/> for this method to succeed.
        /// </summary>
        /// <param name="commandList">The completed <see cref="CommandList"/> to execute. <see cref="CommandList.End"/> must have
        /// been previously called on this object.</param>
        /// <param name="fence">A <see cref="Fence"/> which will become signaled after this submission fully completes
        /// execution.</param>
        public void SubmitCommands(CommandList commandList, Fence fence) => SubmitCommandsCore(commandList, fence);

        private protected abstract void SubmitCommandsCore(
            CommandList commandList,
            Fence fence);

        /// <summary>
        /// Blocks the calling thread until the given <see cref="Fence"/> becomes signaled.
        /// </summary>
        /// <param name="fence">The <see cref="Fence"/> instance to wait on.</param>
        public void WaitForFence(Fence fence)
        {
            if (!WaitForFence(fence, ulong.MaxValue))
            {
                throw new VeldridException("The operation timed out before the Fence was signaled.");
            }
        }

        /// <summary>
        /// Blocks the calling thread until the given <see cref="Fence"/> becomes signaled, or until a time greater than the
        /// given TimeSpan has elapsed.
        /// </summary>
        /// <param name="fence">The <see cref="Fence"/> instance to wait on.</param>
        /// <param name="timeout">A TimeSpan indicating the maximum time to wait on the Fence.</param>
        /// <returns>True if the Fence was signaled. False if the timeout was reached instead.</returns>
        public bool WaitForFence(Fence fence, TimeSpan timeout)
            => WaitForFence(fence, (ulong)timeout.TotalMilliseconds * 1_000_000);
        /// <summary>
        /// Blocks the calling thread until the given <see cref="Fence"/> becomes signaled, or until a time greater than the
        /// given TimeSpan has elapsed.
        /// </summary>
        /// <param name="fence">The <see cref="Fence"/> instance to wait on.</param>
        /// <param name="nanosecondTimeout">A value in nanoseconds, indicating the maximum time to wait on the Fence.</param>
        /// <returns>True if the Fence was signaled. False if the timeout was reached instead.</returns>
        public abstract bool WaitForFence(Fence fence, ulong nanosecondTimeout);

        /// <summary>
        /// Blocks the calling thread until one or all of the given <see cref="Fence"/> instances have become signaled.
        /// </summary>
        /// <param name="fences">An array of <see cref="Fence"/> objects to wait on.</param>
        /// <param name="waitAll">If true, then this method blocks until all of the given Fences become signaled.
        /// If false, then this method only waits until one of the Fences become signaled.</param>
        public void WaitForFences(Fence[] fences, bool waitAll)
        {
            if (!WaitForFences(fences, waitAll, ulong.MaxValue))
            {
                throw new VeldridException("The operation timed out before the Fence(s) were signaled.");
            }
        }

        /// <summary>
        /// Blocks the calling thread until one or all of the given <see cref="Fence"/> instances have become signaled,
        /// or until the given timeout has been reached.
        /// </summary>
        /// <param name="fences">An array of <see cref="Fence"/> objects to wait on.</param>
        /// <param name="waitAll">If true, then this method blocks until all of the given Fences become signaled.
        /// If false, then this method only waits until one of the Fences become signaled.</param>
        /// <param name="timeout">A TimeSpan indicating the maximum time to wait on the Fences.</param>
        /// <returns>True if the Fence was signaled. False if the timeout was reached instead.</returns>
        public bool WaitForFences(Fence[] fences, bool waitAll, TimeSpan timeout)
            => WaitForFences(fences, waitAll, (ulong)timeout.TotalMilliseconds * 1_000_000);

        /// <summary>
        /// Blocks the calling thread until one or all of the given <see cref="Fence"/> instances have become signaled,
        /// or until the given timeout has been reached.
        /// </summary>
        /// <param name="fences">An array of <see cref="Fence"/> objects to wait on.</param>
        /// <param name="waitAll">If true, then this method blocks until all of the given Fences become signaled.
        /// If false, then this method only waits until one of the Fences become signaled.</param>
        /// <param name="nanosecondTimeout">A value in nanoseconds, indicating the maximum time to wait on the Fence.  Pass ulong.MaxValue to wait indefinitely.</param>
        /// <returns>True if the Fence was signaled. False if the timeout was reached instead.</returns>
        public abstract bool WaitForFences(Fence[] fences, bool waitAll, ulong nanosecondTimeout);

        /// <summary>
        /// Resets the given <see cref="Fence"/> to the unsignaled state.
        /// </summary>
        /// <param name="fence">The <see cref="Fence"/> instance to reset.</param>
        public abstract void ResetFence(Fence fence);

        /// <summary>
        /// Swaps the buffers of the main swapchain and presents the rendered image to the screen.
        /// This is equivalent to passing <see cref="MainSwapchain"/> to <see cref="SwapBuffers(Swapchain)"/>.
        /// This method can only be called if this GraphicsDevice was created with a main Swapchain.
        /// </summary>
        public void SwapBuffers()
        {
            if (MainSwapchain == null)
            {
                throw new VeldridException("This GraphicsDevice was created without a main Swapchain, so the requested operation cannot be performed.");
            }

            SwapBuffers(MainSwapchain);
        }

        /// <summary>
        /// Swaps the buffers of the given swapchain.
        /// </summary>
        /// <param name="swapchain">The <see cref="Swapchain"/> to swap and present.</param>
        public void SwapBuffers(Swapchain swapchain) => SwapBuffersCore(swapchain);

        private protected abstract void SwapBuffersCore(Swapchain swapchain);

        /// <summary>
        /// Gets a <see cref="Framebuffer"/> object representing the render targets of the main swapchain.
        /// This is equivalent to <see cref="MainSwapchain"/>.<see cref="Swapchain.Framebuffer"/>.
        /// If this GraphicsDevice was created without a main Swapchain, then this returns null.
        /// </summary>
        public Framebuffer SwapchainFramebuffer => MainSwapchain?.Framebuffer;

        /// <summary>
        /// Notifies this instance that the main window has been resized. This causes the <see cref="SwapchainFramebuffer"/> to
        /// be appropriately resized and recreated.
        /// This is equivalent to calling <see cref="MainSwapchain"/>.<see cref="Swapchain.Resize(uint, uint)"/>.
        /// This method can only be called if this GraphicsDevice was created with a main Swapchain.
        /// </summary>
        /// <param name="width">The new width of the main window.</param>
        /// <param name="height">The new height of the main window.</param>
        public void ResizeMainWindow(uint width, uint height)
        {
            if (MainSwapchain == null)
            {
                throw new VeldridException("This GraphicsDevice was created without a main Swapchain, so the requested operation cannot be performed.");
            }

            MainSwapchain.Resize(width, height);
        }

        /// <summary>
        /// A blocking method that returns when all submitted <see cref="CommandList"/> objects have fully completed.
        /// </summary>
        public void WaitForIdle()
        {
            WaitForIdleCore();
            FlushDeferredDisposals();
        }

        private protected abstract void WaitForIdleCore();

        /// <summary>
        /// Gets the maximum sample count supported by the given <see cref="PixelFormat"/>.
        /// </summary>
        /// <param name="format">The format to query.</param>
        /// <param name="depthFormat">Whether the format will be used in a depth texture.</param>
        /// <returns>A <see cref="TextureSampleCount"/> value representing the maximum count that a <see cref="Texture"/> of that
        /// format can be created with.</returns>
        public abstract TextureSampleCount GetSampleCountLimit(PixelFormat format, bool depthFormat);

        /// <summary>
        /// Maps a <see cref="DeviceBuffer"/> or <see cref="Texture"/> into a CPU-accessible data region. For Texture resources, this
        /// overload maps the first subresource.
        /// </summary>
        /// <param name="resource">The <see cref="DeviceBuffer"/> or <see cref="Texture"/> resource to map.</param>
        /// <param name="mode">The <see cref="MapMode"/> to use.</param>
        /// <returns>A <see cref="MappedResource"/> structure describing the mapped data region.</returns>
        public MappedResource Map(MappableResource resource, MapMode mode) => Map(resource, mode, 0);
        /// <summary>
        /// Maps a <see cref="DeviceBuffer"/> or <see cref="Texture"/> into a CPU-accessible data region.
        /// </summary>
        /// <param name="resource">The <see cref="DeviceBuffer"/> or <see cref="Texture"/> resource to map.</param>
        /// <param name="mode">The <see cref="MapMode"/> to use.</param>
        /// <param name="subresource">The subresource to map. Subresources are indexed first by mip slice, then by array layer.
        /// For <see cref="DeviceBuffer"/> resources, this parameter must be 0.</param>
        /// <returns>A <see cref="MappedResource"/> structure describing the mapped data region.</returns>
        public MappedResource Map(MappableResource resource, MapMode mode, uint subresource)
        {
#if VALIDATE_USAGE
            if (resource is DeviceBuffer buffer)
            {
                if ((buffer.Usage & BufferUsage.Dynamic) != BufferUsage.Dynamic
                    && (buffer.Usage & BufferUsage.Staging) != BufferUsage.Staging)
                {
                    throw new VeldridException("Buffers must have the Staging or Dynamic usage flag to be mapped.");
                }
                if (subresource != 0)
                {
                    throw new VeldridException("Subresource must be 0 for Buffer resources.");
                }
                if ((mode == MapMode.Read || mode == MapMode.ReadWrite) && (buffer.Usage & BufferUsage.Staging) == 0)
                {
                    throw new VeldridException(
                        $"{nameof(MapMode)}.{nameof(MapMode.Read)} and {nameof(MapMode)}.{nameof(MapMode.ReadWrite)} can only be used on buffers created with {nameof(BufferUsage)}.{nameof(BufferUsage.Staging)}.");
                }
            }
            else if (resource is Texture tex)
            {
                if ((tex.Usage & TextureUsage.Staging) == 0)
                {
                    throw new VeldridException("Texture must have the Staging usage flag to be mapped.");
                }
                if (subresource >= tex.ArrayLayers * tex.MipLevels)
                {
                    throw new VeldridException(
                        "Subresource must be less than the number of subresources in the Texture being mapped.");
                }
            }
#endif

            return MapCore(resource, mode, subresource);
        }

        /// <summary>
        /// </summary>
        /// <param name="resource"></param>
        /// <param name="mode"></param>
        /// <param name="subresource"></param>
        /// <returns></returns>
        protected abstract MappedResource MapCore(MappableResource resource, MapMode mode, uint subresource);

        /// <summary>
        /// Maps a <see cref="DeviceBuffer"/> or <see cref="Texture"/> into a CPU-accessible data region, and returns a structured
        /// view over that region. For Texture resources, this overload maps the first subresource.
        /// </summary>
        /// <param name="resource">The <see cref="DeviceBuffer"/> or <see cref="Texture"/> resource to map.</param>
        /// <param name="mode">The <see cref="MapMode"/> to use.</param>
        /// <typeparam name="T">The blittable value type which mapped data is viewed as.</typeparam>
        /// <returns>A <see cref="MappedResource"/> structure describing the mapped data region.</returns>
        public MappedResourceView<T> Map<T>(MappableResource resource, MapMode mode) where T : unmanaged
            => Map<T>(resource, mode, 0);
        /// <summary>
        /// Maps a <see cref="DeviceBuffer"/> or <see cref="Texture"/> into a CPU-accessible data region, and returns a structured
        /// view over that region.
        /// </summary>
        /// <param name="resource">The <see cref="DeviceBuffer"/> or <see cref="Texture"/> resource to map.</param>
        /// <param name="mode">The <see cref="MapMode"/> to use.</param>
        /// <param name="subresource">The subresource to map. Subresources are indexed first by mip slice, then by array layer.</param>
        /// <typeparam name="T">The blittable value type which mapped data is viewed as.</typeparam>
        /// <returns>A <see cref="MappedResource"/> structure describing the mapped data region.</returns>
        public MappedResourceView<T> Map<T>(MappableResource resource, MapMode mode, uint subresource) where T : unmanaged
        {
            MappedResource mappedResource = Map(resource, mode, subresource);
            return new MappedResourceView<T>(mappedResource);
        }

        /// <summary>
        /// Invalidates a previously-mapped data region for the given <see cref="DeviceBuffer"/> or <see cref="Texture"/>.
        /// For <see cref="Texture"/> resources, this unmaps the first subresource.
        /// </summary>
        /// <param name="resource">The resource to unmap.</param>
        public void Unmap(MappableResource resource) => Unmap(resource, 0);
        /// <summary>
        /// Invalidates a previously-mapped data region for the given <see cref="DeviceBuffer"/> or <see cref="Texture"/>.
        /// </summary>
        /// <param name="resource">The resource to unmap.</param>
        /// <param name="subresource">The subresource to unmap. Subresources are indexed first by mip slice, then by array layer.
        /// For <see cref="DeviceBuffer"/> resources, this parameter must be 0.</param>
        public void Unmap(MappableResource resource, uint subresource)
        {
            UnmapCore(resource, subresource);
        }

        /// <summary>
        /// </summary>
        /// <param name="resource"></param>
        /// <param name="subresource"></param>
        protected abstract void UnmapCore(MappableResource resource, uint subresource);

        /// <summary>
        /// Updates a portion of a <see cref="Texture"/> resource with new data.
        /// </summary>
        /// <param name="texture">The resource to update.</param>
        /// <param name="source">A pointer to the start of the data to upload. This must point to tightly-packed pixel data for
        /// the region specified.</param>
        /// <param name="sizeInBytes">The number of bytes to upload. This value must match the total size of the texture region
        /// specified.</param>
        /// <param name="x">The minimum X value of the updated region.</param>
        /// <param name="y">The minimum Y value of the updated region.</param>
        /// <param name="z">The minimum Z value of the updated region.</param>
        /// <param name="width">The width of the updated region, in texels.</param>
        /// <param name="height">The height of the updated region, in texels.</param>
        /// <param name="depth">The depth of the updated region, in texels.</param>
        /// <param name="mipLevel">The mipmap level to update. Must be less than the total number of mipmaps contained in the
        /// <see cref="Texture"/>.</param>
        /// <param name="arrayLayer">The array layer to update. Must be less than the total array layer count contained in the
        /// <see cref="Texture"/>.</param>
        public void UpdateTexture(
            Texture texture,
            IntPtr source,
            uint sizeInBytes,
            uint x, uint y, uint z,
            uint width, uint height, uint depth,
            uint mipLevel, uint arrayLayer)
        {
#if VALIDATE_USAGE
            ValidateUpdateTextureParameters(texture, sizeInBytes, x, y, z, width, height, depth, mipLevel, arrayLayer);
#endif
            UpdateTextureCore(texture, source, sizeInBytes, x, y, z, width, height, depth, mipLevel, arrayLayer);
        }

        /// <summary>
        /// Updates a portion of a <see cref="Texture"/> resource with new data contained in an array
        /// </summary>
        /// <param name="texture">The resource to update.</param>
        /// <param name="source">An array containing the data to upload. This must contain tightly-packed pixel data for the
        /// region specified.</param>
        /// <param name="x">The minimum X value of the updated region.</param>
        /// <param name="y">The minimum Y value of the updated region.</param>
        /// <param name="z">The minimum Z value of the updated region.</param>
        /// <param name="width">The width of the updated region, in texels.</param>
        /// <param name="height">The height of the updated region, in texels.</param>
        /// <param name="depth">The depth of the updated region, in texels.</param>
        /// <param name="mipLevel">The mipmap level to update. Must be less than the total number of mipmaps contained in the
        /// <see cref="Texture"/>.</param>
        /// <param name="arrayLayer">The array layer to update. Must be less than the total array layer count contained in the
        /// <see cref="Texture"/>.</param>
        public void UpdateTexture<T>(
            Texture texture,
            T[] source,
            uint x, uint y, uint z,
            uint width, uint height, uint depth,
            uint mipLevel, uint arrayLayer) where T : unmanaged
        {
            UpdateTexture(texture, (ReadOnlySpan<T>)source, x, y, z, width, height, depth, mipLevel, arrayLayer);
        }

        /// <summary>
        /// Updates a portion of a <see cref="Texture"/> resource with new data contained in an array
        /// </summary>
        /// <param name="texture">The resource to update.</param>
        /// <param name="source">A readonly span containing the data to upload. This must contain tightly-packed pixel data for the
        /// region specified.</param>
        /// <param name="x">The minimum X value of the updated region.</param>
        /// <param name="y">The minimum Y value of the updated region.</param>
        /// <param name="z">The minimum Z value of the updated region.</param>
        /// <param name="width">The width of the updated region, in texels.</param>
        /// <param name="height">The height of the updated region, in texels.</param>
        /// <param name="depth">The depth of the updated region, in texels.</param>
        /// <param name="mipLevel">The mipmap level to update. Must be less than the total number of mipmaps contained in the
        /// <see cref="Texture"/>.</param>
        /// <param name="arrayLayer">The array layer to update. Must be less than the total array layer count contained in the
        /// <see cref="Texture"/>.</param>
        public unsafe void UpdateTexture<T>(
            Texture texture,
            ReadOnlySpan<T> source,
            uint x, uint y, uint z,
            uint width, uint height, uint depth,
            uint mipLevel, uint arrayLayer) where T : unmanaged
        {
            uint sizeInBytes = (uint)(sizeof(T) * source.Length);
#if VALIDATE_USAGE
            ValidateUpdateTextureParameters(texture, sizeInBytes, x, y, z, width, height, depth, mipLevel, arrayLayer);
#endif

            fixed (void* pin = &MemoryMarshal.GetReference(source))
            {
                UpdateTextureCore(
                texture,
                (IntPtr)pin,
                sizeInBytes,
                x, y, z,
                width, height, depth,
                mipLevel, arrayLayer);
            }
        }

        /// <summary>
        /// Updates a portion of a <see cref="Texture"/> resource with new data contained in an array
        /// </summary>
        /// <param name="texture">The resource to update.</param>
        /// <param name="source">A readonly span containing the data to upload. This must contain tightly-packed pixel data for the
        /// region specified.</param>
        /// <param name="x">The minimum X value of the updated region.</param>
        /// <param name="y">The minimum Y value of the updated region.</param>
        /// <param name="z">The minimum Z value of the updated region.</param>
        /// <param name="width">The width of the updated region, in texels.</param>
        /// <param name="height">The height of the updated region, in texels.</param>
        /// <param name="depth">The depth of the updated region, in texels.</param>
        /// <param name="mipLevel">The mipmap level to update. Must be less than the total number of mipmaps contained in the
        /// <see cref="Texture"/>.</param>
        /// <param name="arrayLayer">The array layer to update. Must be less than the total array layer count contained in the
        /// <see cref="Texture"/>.</param>
        public void UpdateTexture<T>(
            Texture texture,
            Span<T> source,
            uint x, uint y, uint z,
            uint width, uint height, uint depth,
            uint mipLevel, uint arrayLayer) where T : unmanaged
        {
            UpdateTexture(texture, (ReadOnlySpan<T>)source, x, y, z, width, height, depth, mipLevel, arrayLayer);
        }

        private protected abstract void UpdateTextureCore(
            Texture texture,
            IntPtr source,
            uint sizeInBytes,
            uint x, uint y, uint z,
            uint width, uint height, uint depth,
            uint mipLevel, uint arrayLayer);

        [Conditional("VALIDATE_USAGE")]
        private static void ValidateUpdateTextureParameters(
            Texture texture,
            uint sizeInBytes,
            uint x, uint y, uint z,
            uint width, uint height, uint depth,
            uint mipLevel, uint arrayLayer)
        {
            if (FormatHelpers.IsCompressedFormat(texture.Format))
            {
                if (x % 4 != 0 || y % 4 != 0 || height % 4 != 0 || width % 4 != 0)
                {
                    Util.GetMipDimensions(texture, mipLevel, out uint mipWidth, out uint mipHeight, out _);
                    if (width != mipWidth && height != mipHeight)
                    {
                        throw new VeldridException($"Updates to block-compressed textures must use a region that is block-size aligned and sized.");
                    }
                }
            }
            uint expectedSize = FormatHelpers.GetRegionSize(width, height, depth, texture.Format);
            if (sizeInBytes < expectedSize)
            {
                throw new VeldridException(
                    $"The data size is less than expected for the given update region. At least {expectedSize} bytes must be provided, but only {sizeInBytes} were.");
            }

            // Compressed textures don't necessarily need to have a Texture.Width and Texture.Height that are a multiple of 4.
            // But the mipdata width and height *does* need to be a multiple of 4.
            uint roundedTextureWidth, roundedTextureHeight;
            if (FormatHelpers.IsCompressedFormat(texture.Format))
            {
                roundedTextureWidth = (texture.Width + 3) / 4 * 4;
                roundedTextureHeight = (texture.Height + 3) / 4 * 4;
            }
            else
            {
                roundedTextureWidth = texture.Width;
                roundedTextureHeight = texture.Height;
            }

            if (x + width > roundedTextureWidth || y + height > roundedTextureHeight || z + depth > texture.Depth)
            {
                throw new VeldridException($"The given region does not fit into the Texture.");
            }

            if (mipLevel >= texture.MipLevels)
            {
                throw new VeldridException(
                    $"{nameof(mipLevel)} ({mipLevel}) must be less than the Texture's mip level count ({texture.MipLevels}).");
            }

            uint effectiveArrayLayers = texture.ArrayLayers;
            if ((texture.Usage & TextureUsage.Cubemap) != 0)
            {
                effectiveArrayLayers *= 6;
            }
            if (arrayLayer >= effectiveArrayLayers)
            {
                throw new VeldridException(
                    $"{nameof(arrayLayer)} ({arrayLayer}) must be less than the Texture's effective array layer count ({effectiveArrayLayers}).");
            }
        }

        /// <summary>
        /// Updates a <see cref="DeviceBuffer"/> region with new data.
        /// This function must be used with a blittable value type <typeparamref name="T"/>.
        /// </summary>
        /// <typeparam name="T">The type of data to upload.</typeparam>
        /// <param name="buffer">The resource to update.</param>
        /// <param name="bufferOffsetInBytes">An offset, in bytes, from the beginning of the <see cref="DeviceBuffer"/> storage, at
        /// which new data will be uploaded.</param>
        /// <param name="source">The value to upload.</param>
        public unsafe void UpdateBuffer<T>(
            DeviceBuffer buffer,
            uint bufferOffsetInBytes,
            T source) where T : unmanaged
        {
            ref byte sourceByteRef = ref Unsafe.AsRef<byte>(Unsafe.AsPointer(ref source));
            fixed (byte* ptr = &sourceByteRef)
            {
                UpdateBuffer(buffer, bufferOffsetInBytes, (IntPtr)ptr, (uint)sizeof(T));
            }
        }

        /// <summary>
        /// Updates a <see cref="DeviceBuffer"/> region with new data.
        /// This function must be used with a blittable value type <typeparamref name="T"/>.
        /// </summary>
        /// <typeparam name="T">The type of data to upload.</typeparam>
        /// <param name="buffer">The resource to update.</param>
        /// <param name="bufferOffsetInBytes">An offset, in bytes, from the beginning of the <see cref="DeviceBuffer"/>'s storage, at
        /// which new data will be uploaded.</param>
        /// <param name="source">A reference to the single value to upload.</param>
        public unsafe void UpdateBuffer<T>(
            DeviceBuffer buffer,
            uint bufferOffsetInBytes,
            ref T source) where T : unmanaged
        {
            ref byte sourceByteRef = ref Unsafe.AsRef<byte>(Unsafe.AsPointer(ref source));
            fixed (byte* ptr = &sourceByteRef)
            {
                UpdateBuffer(buffer, bufferOffsetInBytes, (IntPtr)ptr, (uint)sizeof(T));
            }
        }

        /// <summary>
        /// Updates a <see cref="DeviceBuffer"/> region with new data.
        /// This function must be used with a blittable value type <typeparamref name="T"/>.
        /// </summary>
        /// <typeparam name="T">The type of data to upload.</typeparam>
        /// <param name="buffer">The resource to update.</param>
        /// <param name="bufferOffsetInBytes">An offset, in bytes, from the beginning of the <see cref="DeviceBuffer"/>'s storage, at
        /// which new data will be uploaded.</param>
        /// <param name="source">A reference to the first of a series of values to upload.</param>
        /// <param name="sizeInBytes">The total size of the uploaded data, in bytes.</param>
        public unsafe void UpdateBuffer<T>(
            DeviceBuffer buffer,
            uint bufferOffsetInBytes,
            ref T source,
            uint sizeInBytes) where T : unmanaged
        {
            ref byte sourceByteRef = ref Unsafe.AsRef<byte>(Unsafe.AsPointer(ref source));
            fixed (byte* ptr = &sourceByteRef)
            {
                UpdateBuffer(buffer, bufferOffsetInBytes, (IntPtr)ptr, sizeInBytes);
            }
        }

        /// <summary>
        /// Updates a <see cref="DeviceBuffer"/> region with new data.
        /// This function must be used with a blittable value type <typeparamref name="T"/>.
        /// </summary>
        /// <typeparam name="T">The type of data to upload.</typeparam>
        /// <param name="buffer">The resource to update.</param>
        /// <param name="bufferOffsetInBytes">An offset, in bytes, from the beginning of the <see cref="DeviceBuffer"/>'s storage, at
        /// which new data will be uploaded.</param>
        /// <param name="source">An array containing the data to upload.</param>
        public void UpdateBuffer<T>(
            DeviceBuffer buffer,
            uint bufferOffsetInBytes,
            T[] source) where T : unmanaged
        {
            UpdateBuffer(buffer, bufferOffsetInBytes, (ReadOnlySpan<T>)source);
        }

        /// <summary>
        /// Updates a <see cref="DeviceBuffer"/> region with new data.
        /// This function must be used with a blittable value type <typeparamref name="T"/>.
        /// </summary>
        /// <typeparam name="T">The type of data to upload.</typeparam>
        /// <param name="buffer">The resource to update.</param>
        /// <param name="bufferOffsetInBytes">An offset, in bytes, from the beginning of the <see cref="DeviceBuffer"/>'s storage, at
        /// which new data will be uploaded.</param>
        /// <param name="source">A readonly span containing the data to upload.</param>
        public unsafe void UpdateBuffer<T>(
            DeviceBuffer buffer,
            uint bufferOffsetInBytes,
            ReadOnlySpan<T> source) where T : unmanaged
        {
            fixed (void* pin = &MemoryMarshal.GetReference(source))
            {
                UpdateBuffer(buffer, bufferOffsetInBytes, (IntPtr)pin, (uint)(sizeof(T) * source.Length));
            }
        }

        /// <summary>
        /// Updates a <see cref="DeviceBuffer"/> region with new data.
        /// This function must be used with a blittable value type <typeparamref name="T"/>.
        /// </summary>
        /// <typeparam name="T">The type of data to upload.</typeparam>
        /// <param name="buffer">The resource to update.</param>
        /// <param name="bufferOffsetInBytes">An offset, in bytes, from the beginning of the <see cref="DeviceBuffer"/>'s storage, at
        /// which new data will be uploaded.</param>
        /// <param name="source">A span containing the data to upload.</param>
        public void UpdateBuffer<T>(
            DeviceBuffer buffer,
            uint bufferOffsetInBytes,
            Span<T> source) where T : unmanaged
        {
            UpdateBuffer(buffer, bufferOffsetInBytes, (ReadOnlySpan<T>)source);
        }

        /// <summary>
        /// Updates a <see cref="DeviceBuffer"/> region with new data.
        /// </summary>
        /// <param name="buffer">The resource to update.</param>
        /// <param name="bufferOffsetInBytes">An offset, in bytes, from the beginning of the <see cref="DeviceBuffer"/>'s storage, at
        /// which new data will be uploaded.</param>
        /// <param name="source">A pointer to the start of the data to upload.</param>
        /// <param name="sizeInBytes">The total size of the uploaded data, in bytes.</param>
        public void UpdateBuffer(
            DeviceBuffer buffer,
            uint bufferOffsetInBytes,
            IntPtr source,
            uint sizeInBytes)
        {
            if (bufferOffsetInBytes + sizeInBytes > buffer.SizeInBytes)
            {
                throw new VeldridException(
                    $"The data size given to UpdateBuffer is too large. The given buffer can only hold {buffer.SizeInBytes} total bytes. The requested update would require {bufferOffsetInBytes + sizeInBytes} bytes.");
            }
            UpdateBufferCore(buffer, bufferOffsetInBytes, source, sizeInBytes);
        }

        private protected abstract void UpdateBufferCore(DeviceBuffer buffer, uint bufferOffsetInBytes, IntPtr source, uint sizeInBytes);

        /// <summary>
        /// Gets whether or not the given <see cref="PixelFormat"/>, <see cref="TextureType"/>, and <see cref="TextureUsage"/>
        /// combination is supported by this instance.
        /// </summary>
        /// <param name="format">The PixelFormat to query.</param>
        /// <param name="type">The TextureType to query.</param>
        /// <param name="usage">The TextureUsage to query.</param>
        /// <returns>True if the given combination is supported; false otherwise.</returns>
        public bool GetPixelFormatSupport(
            PixelFormat format,
            TextureType type,
            TextureUsage usage)
        {
            return GetPixelFormatSupportCore(format, type, usage, out _);
        }

        /// <summary>
        /// Gets whether or not the given <see cref="PixelFormat"/>, <see cref="TextureType"/>, and <see cref="TextureUsage"/>
        /// combination is supported by this instance, and also gets the device-specific properties supported by this instance.
        /// </summary>
        /// <param name="format">The PixelFormat to query.</param>
        /// <param name="type">The TextureType to query.</param>
        /// <param name="usage">The TextureUsage to query.</param>
        /// <param name="properties">If the combination is supported, then this parameter describes the limits of a Texture
        /// created using the given combination of attributes.</param>
        /// <returns>True if the given combination is supported; false otherwise. If the combination is supported,
        /// then <paramref name="properties"/> contains the limits supported by this instance.</returns>
        public bool GetPixelFormatSupport(
            PixelFormat format,
            TextureType type,
            TextureUsage usage,
            out PixelFormatProperties properties)
        {
            return GetPixelFormatSupportCore(format, type, usage, out properties);
        }

        private protected abstract bool GetPixelFormatSupportCore(
            PixelFormat format,
            TextureType type,
            TextureUsage usage,
            out PixelFormatProperties properties);

        /// <summary>
        /// Adds the given object to a deferred disposal list, which will be processed when this GraphicsDevice becomes idle.
        /// This method can be used to safely dispose a device resource which may be in use at the time this method is called,
        /// but which will no longer be in use when the device is idle.
        /// </summary>
        /// <param name="disposable">An object to dispose when this instance becomes idle.</param>
        public void DisposeWhenIdle(IDisposable disposable)
        {
            lock (_deferredDisposalLock)
            {
                _disposables.Add(disposable);
            }
        }

        private void FlushDeferredDisposals()
        {
            lock (_deferredDisposalLock)
            {
                foreach (IDisposable disposable in _disposables)
                {
                    disposable.Dispose();
                }
                _disposables.Clear();
            }
        }

        /// <summary>
        /// Performs API-specific disposal of resources controlled by this instance.
        /// </summary>
        protected abstract void PlatformDispose();

        /// <summary>
        /// Creates and caches common device resources after device creation completes.
        /// </summary>
        protected void PostDeviceCreated()
        {
            PointSampler = ResourceFactory.CreateSampler(SamplerDescription.Point);
            LinearSampler = ResourceFactory.CreateSampler(SamplerDescription.Linear);
            if (Features.SamplerAnisotropy)
            {
                _aniso4xSampler = ResourceFactory.CreateSampler(SamplerDescription.Aniso4x);
            }
        }

        /// <summary>
        /// Gets a simple point-filtered <see cref="Sampler"/> object owned by this instance.
        /// This object is created with <see cref="SamplerDescription.Point"/>.
        /// </summary>
        public Sampler PointSampler { get; private set; }

        /// <summary>
        /// Gets a simple linear-filtered <see cref="Sampler"/> object owned by this instance.
        /// This object is created with <see cref="SamplerDescription.Linear"/>.
        /// </summary>
        public Sampler LinearSampler { get; private set; }

        /// <summary>
        /// Gets a simple 4x anisotropic-filtered <see cref="Sampler"/> object owned by this instance.
        /// This object is created with <see cref="SamplerDescription.Aniso4x"/>.
        /// This property can only be used when <see cref="GraphicsDeviceFeatures.SamplerAnisotropy"/> is supported.
        /// </summary>
        public Sampler Aniso4xSampler
        {
            get
            {
                if (!Features.SamplerAnisotropy)
                {
                    throw new VeldridException(
                        "GraphicsDevice.Aniso4xSampler cannot be used unless GraphicsDeviceFeatures.SamplerAnisotropy is supported.");
                }

                Debug.Assert(_aniso4xSampler != null);
                return _aniso4xSampler;
            }
        }

        /// <summary>
        /// Frees unmanaged resources controlled by this device.
        /// All created child resources must be Disposed prior to calling this method.
        /// </summary>
        public void Dispose()
        {
            WaitForIdle();
            PointSampler.Dispose();
            LinearSampler.Dispose();
            Aniso4xSampler.Dispose();
            PlatformDispose();
        }

#if !EXCLUDE_D3D11_BACKEND
        /// <summary>
        /// Tries to get a <see cref="BackendInfoD3D11"/> for this instance. This method will only succeed if this is a D3D11
        /// GraphicsDevice.
        /// </summary>
        /// <param name="info">If successful, this will contain the <see cref="BackendInfoD3D11"/> for this instance.</param>
        /// <returns>True if this is a D3D11 GraphicsDevice and the operation was successful. False otherwise.</returns>
        public virtual bool GetD3D11Info(out BackendInfoD3D11 info) { info = null; return false; }

        /// <summary>
        /// Gets a <see cref="BackendInfoD3D11"/> for this instance. This method will only succeed if this is a D3D11
        /// GraphicsDevice. Otherwise, this method will throw an exception.
        /// </summary>
        /// <returns>The <see cref="BackendInfoD3D11"/> for this instance.</returns>
        public BackendInfoD3D11 GetD3D11Info()
        {
            if (!GetD3D11Info(out BackendInfoD3D11 info))
            {
                throw new VeldridException($"{nameof(GetD3D11Info)} can only be used on a D3D11 GraphicsDevice.");
            }

            return info;
        }
#endif

#if !EXCLUDE_VULKAN_BACKEND
        /// <summary>
        /// Tries to get a <see cref="BackendInfoVulkan"/> for this instance. This method will only succeed if this is a Vulkan
        /// GraphicsDevice.
        /// </summary>
        /// <param name="info">If successful, this will contain the <see cref="BackendInfoVulkan"/> for this instance.</param>
        /// <returns>True if this is a Vulkan GraphicsDevice and the operation was successful. False otherwise.</returns>
        public virtual bool GetVulkanInfo(out BackendInfoVulkan info) { info = null; return false; }

        /// <summary>
        /// Gets a <see cref="BackendInfoVulkan"/> for this instance. This method will only succeed if this is a Vulkan
        /// GraphicsDevice. Otherwise, this method will throw an exception.
        /// </summary>
        /// <returns>The <see cref="BackendInfoVulkan"/> for this instance.</returns>
        public BackendInfoVulkan GetVulkanInfo()
        {
            if (!GetVulkanInfo(out BackendInfoVulkan info))
            {
                throw new VeldridException($"{nameof(GetVulkanInfo)} can only be used on a Vulkan GraphicsDevice.");
            }

            return info;
        }
#endif

#if !EXCLUDE_OPENGL_BACKEND
        /// <summary>
        /// Tries to get a <see cref="BackendInfoOpenGL"/> for this instance. This method will only succeed if this is an OpenGL
        /// GraphicsDevice.
        /// </summary>
        /// <param name="info">If successful, this will contain the <see cref="BackendInfoOpenGL"/> for this instance.</param>
        /// <returns>True if this is an OpenGL GraphicsDevice and the operation was successful. False otherwise.</returns>
        public virtual bool GetOpenGLInfo(out BackendInfoOpenGL info) { info = null; return false; }

        /// <summary>
        /// Gets a <see cref="BackendInfoOpenGL"/> for this instance. This method will only succeed if this is an OpenGL
        /// GraphicsDevice. Otherwise, this method will throw an exception.
        /// </summary>
        /// <returns>The <see cref="BackendInfoOpenGL"/> for this instance.</returns>
        public BackendInfoOpenGL GetOpenGLInfo()
        {
<<<<<<< HEAD
            if (!GetOpenGLInfo(out BackendInfoOpenGL info))
            {
                throw new VeldridException($"{nameof(GetOpenGLInfo)} can only be used on an OpenGL GraphicsDevice.");
            }

            return info;
=======
            UpdateBuffer(buffer, bufferOffsetInBytes, (ReadOnlySpan<T>)source);
        }

        /// <summary>
        /// Updates a <see cref="DeviceBuffer"/> region with new data.
        /// </summary>
        /// <param name="buffer">The resource to update.</param>
        /// <param name="bufferOffsetInBytes">An offset, in bytes, from the beginning of the <see cref="DeviceBuffer"/>'s storage, at
        /// which new data will be uploaded.</param>
        /// <param name="source">A pointer to the start of the data to upload.</param>
        /// <param name="sizeInBytes">The total size of the uploaded data, in bytes.</param>
        public void UpdateBuffer(
            DeviceBuffer buffer,
            uint bufferOffsetInBytes,
            IntPtr source,
            uint sizeInBytes)
        {
            if (bufferOffsetInBytes + sizeInBytes > buffer.SizeInBytes)
            {
                throw new VeldridException(
                    $"The data size given to UpdateBuffer is too large. The given buffer can only hold {buffer.SizeInBytes} total bytes. The requested update would require {bufferOffsetInBytes + sizeInBytes} bytes.");
            }
            UpdateBufferCore(buffer, bufferOffsetInBytes, source, sizeInBytes);
        }

        private protected abstract void UpdateBufferCore(DeviceBuffer buffer, uint bufferOffsetInBytes, IntPtr source, uint sizeInBytes);

        /// <summary>
        /// Gets whether or not the given <see cref="PixelFormat"/>, <see cref="TextureType"/>, and <see cref="TextureUsage"/>
        /// combination is supported by this instance.
        /// </summary>
        /// <param name="format">The PixelFormat to query.</param>
        /// <param name="type">The TextureType to query.</param>
        /// <param name="usage">The TextureUsage to query.</param>
        /// <returns>True if the given combination is supported; false otherwise.</returns>
        public bool GetPixelFormatSupport(
            PixelFormat format,
            TextureType type,
            TextureUsage usage)
        {
            return GetPixelFormatSupportCore(format, type, usage, out _);
        }

        /// <summary>
        /// Gets whether or not the given <see cref="PixelFormat"/>, <see cref="TextureType"/>, and <see cref="TextureUsage"/>
        /// combination is supported by this instance, and also gets the device-specific properties supported by this instance.
        /// </summary>
        /// <param name="format">The PixelFormat to query.</param>
        /// <param name="type">The TextureType to query.</param>
        /// <param name="usage">The TextureUsage to query.</param>
        /// <param name="properties">If the combination is supported, then this parameter describes the limits of a Texture
        /// created using the given combination of attributes.</param>
        /// <returns>True if the given combination is supported; false otherwise. If the combination is supported,
        /// then <paramref name="properties"/> contains the limits supported by this instance.</returns>
        public bool GetPixelFormatSupport(
            PixelFormat format,
            TextureType type,
            TextureUsage usage,
            out PixelFormatProperties properties)
        {
            return GetPixelFormatSupportCore(format, type, usage, out properties);
        }

        private protected abstract bool GetPixelFormatSupportCore(
            PixelFormat format,
            TextureType type,
            TextureUsage usage,
            out PixelFormatProperties properties);

        /// <summary>
        /// Adds the given object to a deferred disposal list, which will be processed when this GraphicsDevice becomes idle.
        /// This method can be used to safely dispose a device resource which may be in use at the time this method is called,
        /// but which will no longer be in use when the device is idle.
        /// </summary>
        /// <param name="disposable">An object to dispose when this instance becomes idle.</param>
        public void DisposeWhenIdle(IDisposable disposable)
        {
            lock (_deferredDisposalLock)
            {
                _disposables.Add(disposable);
            }
        }

        private void FlushDeferredDisposals()
        {
            lock (_deferredDisposalLock)
            {
                foreach (IDisposable disposable in _disposables)
                {
                    disposable.Dispose();
                }
                _disposables.Clear();
            }
        }

        /// <summary>
        /// Performs API-specific disposal of resources controlled by this instance.
        /// </summary>
        protected abstract void PlatformDispose();

        /// <summary>
        /// Creates and caches common device resources after device creation completes.
        /// </summary>
        protected void PostDeviceCreated()
        {
            PointSampler = ResourceFactory.CreateSampler(SamplerDescription.Point);
            LinearSampler = ResourceFactory.CreateSampler(SamplerDescription.Linear);
            if (Features.SamplerAnisotropy)
            {
                _aniso4xSampler = ResourceFactory.CreateSampler(SamplerDescription.Aniso4x);
            }
        }

        /// <summary>
        /// Gets a simple point-filtered <see cref="Sampler"/> object owned by this instance.
        /// This object is created with <see cref="SamplerDescription.Point"/>.
        /// </summary>
        public Sampler PointSampler { get; private set; }

        /// <summary>
        /// Gets a simple linear-filtered <see cref="Sampler"/> object owned by this instance.
        /// This object is created with <see cref="SamplerDescription.Linear"/>.
        /// </summary>
        public Sampler LinearSampler { get; private set; }

        /// <summary>
        /// Gets a simple 4x anisotropic-filtered <see cref="Sampler"/> object owned by this instance.
        /// This object is created with <see cref="SamplerDescription.Aniso4x"/>.
        /// This property can only be used when <see cref="GraphicsDeviceFeatures.SamplerAnisotropy"/> is supported.
        /// </summary>
        public Sampler Aniso4xSampler
        {
            get
            {
                if (!Features.SamplerAnisotropy)
                {
                    throw new VeldridException(
                        "GraphicsDevice.Aniso4xSampler cannot be used unless GraphicsDeviceFeatures.SamplerAnisotropy is supported.");
                }

                Debug.Assert(_aniso4xSampler != null);
                return _aniso4xSampler;
            }
        }

        /// <summary>
        /// Frees unmanaged resources controlled by this device.
        /// All created child resources must be Disposed prior to calling this method.
        /// </summary>
        public void Dispose()
        {
            WaitForIdle();
            PointSampler.Dispose();
            LinearSampler.Dispose();
            _aniso4xSampler?.Dispose();
            PlatformDispose();
        }

#if !EXCLUDE_D3D11_BACKEND
        /// <summary>
        /// Tries to get a <see cref="BackendInfoD3D11"/> for this instance. This method will only succeed if this is a D3D11
        /// GraphicsDevice.
        /// </summary>
        /// <param name="info">If successful, this will contain the <see cref="BackendInfoD3D11"/> for this instance.</param>
        /// <returns>True if this is a D3D11 GraphicsDevice and the operation was successful. False otherwise.</returns>
        public virtual bool GetD3D11Info(out BackendInfoD3D11 info) { info = null; return false; }

        /// <summary>
        /// Gets a <see cref="BackendInfoD3D11"/> for this instance. This method will only succeed if this is a D3D11
        /// GraphicsDevice. Otherwise, this method will throw an exception.
        /// </summary>
        /// <returns>The <see cref="BackendInfoD3D11"/> for this instance.</returns>
        public BackendInfoD3D11 GetD3D11Info()
        {
            if (!GetD3D11Info(out BackendInfoD3D11 info))
            {
                throw new VeldridException($"{nameof(GetD3D11Info)} can only be used on a D3D11 GraphicsDevice.");
            }

            return info;
        }
#endif

#if !EXCLUDE_VULKAN_BACKEND
        /// <summary>
        /// Tries to get a <see cref="BackendInfoVulkan"/> for this instance. This method will only succeed if this is a Vulkan
        /// GraphicsDevice.
        /// </summary>
        /// <param name="info">If successful, this will contain the <see cref="BackendInfoVulkan"/> for this instance.</param>
        /// <returns>True if this is a Vulkan GraphicsDevice and the operation was successful. False otherwise.</returns>
        public virtual bool GetVulkanInfo(out BackendInfoVulkan info) { info = null; return false; }

        /// <summary>
        /// Gets a <see cref="BackendInfoVulkan"/> for this instance. This method will only succeed if this is a Vulkan
        /// GraphicsDevice. Otherwise, this method will throw an exception.
        /// </summary>
        /// <returns>The <see cref="BackendInfoVulkan"/> for this instance.</returns>
        public BackendInfoVulkan GetVulkanInfo()
        {
            if (!GetVulkanInfo(out BackendInfoVulkan info))
            {
                throw new VeldridException($"{nameof(GetVulkanInfo)} can only be used on a Vulkan GraphicsDevice.");
            }

            return info;
        }
#endif

#if !EXCLUDE_OPENGL_BACKEND
        /// <summary>
        /// Tries to get a <see cref="BackendInfoOpenGL"/> for this instance. This method will only succeed if this is an OpenGL
        /// GraphicsDevice.
        /// </summary>
        /// <param name="info">If successful, this will contain the <see cref="BackendInfoOpenGL"/> for this instance.</param>
        /// <returns>True if this is an OpenGL GraphicsDevice and the operation was successful. False otherwise.</returns>
        public virtual bool GetOpenGLInfo(out BackendInfoOpenGL info) { info = null; return false; }

        /// <summary>
        /// Gets a <see cref="BackendInfoOpenGL"/> for this instance. This method will only succeed if this is an OpenGL
        /// GraphicsDevice. Otherwise, this method will throw an exception.
        /// </summary>
        /// <returns>The <see cref="BackendInfoOpenGL"/> for this instance.</returns>
        public BackendInfoOpenGL GetOpenGLInfo()
        {
            if (!GetOpenGLInfo(out BackendInfoOpenGL info))
            {
                throw new VeldridException($"{nameof(GetOpenGLInfo)} can only be used on an OpenGL GraphicsDevice.");
            }

            return info;
>>>>>>> 416d633c
        }
#endif

#if !EXCLUDE_METAL_BACKEND
        /// <summary>
        /// Tries to get a <see cref="BackendInfoMetal"/> for this instance.
        /// This method will only succeed if this is a Metal GraphicsDevice.
        /// </summary>
        /// <param name="info">If successful, this will contain the <see cref="BackendInfoOpenGL"/> for this instance.</param>
        /// <returns>True if this is an Metal GraphicsDevice and the operation was successful. False otherwise.</returns>
        public virtual bool GetMetalInfo(out BackendInfoMetal info) { info = null; return false; }

        /// <summary>
        /// Gets a <see cref="BackendInfoMetal"/> for this instance. This method will only succeed if this is an OpenGL
        /// GraphicsDevice. Otherwise, this method will throw an exception.
        /// </summary>
        /// <returns>The <see cref="BackendInfoMetal"/> for this instance.</returns>
        public BackendInfoMetal GetMetalInfo()
        {
            if (!GetMetalInfo(out BackendInfoMetal info))
            {
                throw new VeldridException($"{nameof(GetMetalInfo)} can only be used on a Metal GraphicsDevice.");
            }

            return info;
        }
#endif

        /// <summary>
        /// Checks whether the given <see cref="GraphicsBackend"/> is supported on this system.
        /// </summary>
        /// <param name="backend">The GraphicsBackend to check.</param>
        /// <returns>True if the GraphicsBackend is supported; false otherwise.</returns>
        public static bool IsBackendSupported(GraphicsBackend backend)
        {
            switch (backend)
            {
                case GraphicsBackend.Direct3D11:
#if !EXCLUDE_D3D11_BACKEND
                    return RuntimeInformation.IsOSPlatform(OSPlatform.Windows);
#else
                    return false;
#endif
                case GraphicsBackend.Vulkan:
#if !EXCLUDE_VULKAN_BACKEND
                    return Vk.VkGraphicsDevice.IsSupported();
#else
                    return false;
#endif
                case GraphicsBackend.OpenGL:
#if !EXCLUDE_OPENGL_BACKEND
                    return true;
#else
                    return false;
#endif
                case GraphicsBackend.Metal:
#if !EXCLUDE_METAL_BACKEND
                    return MTL.MTLGraphicsDevice.IsSupported();
#else
                    return false;
#endif
                case GraphicsBackend.OpenGLES:
#if !EXCLUDE_OPENGL_BACKEND
                    return !RuntimeInformation.IsOSPlatform(OSPlatform.OSX);
#else
                    return false;
#endif
                default:
                    throw Illegal.Value<GraphicsBackend>();
            }
        }

#if !EXCLUDE_D3D11_BACKEND
        /// <summary>
        /// Creates a new <see cref="GraphicsDevice"/> using Direct3D 11.
        /// </summary>
        /// <param name="options">Describes several common properties of the GraphicsDevice.</param>
        /// <returns>A new <see cref="GraphicsDevice"/> using the Direct3D 11 API.</returns>
        public static GraphicsDevice CreateD3D11(GraphicsDeviceOptions options)
        {
            return new D3D11.D3D11GraphicsDevice(options, new D3D11DeviceOptions(), null);
        }

        /// <summary>
        /// Creates a new <see cref="GraphicsDevice"/> using Direct3D 11, with a main Swapchain.
        /// </summary>
        /// <param name="options">Describes several common properties of the GraphicsDevice.</param>
        /// <param name="swapchainDescription">A description of the main Swapchain to create.</param>
        /// <returns>A new <see cref="GraphicsDevice"/> using the Direct3D 11 API.</returns>
        public static GraphicsDevice CreateD3D11(GraphicsDeviceOptions options, SwapchainDescription swapchainDescription)
        {
            return new D3D11.D3D11GraphicsDevice(options, new D3D11DeviceOptions(), swapchainDescription);
        }

        /// <summary>
        /// Creates a new <see cref="GraphicsDevice"/> using Direct3D 11.
        /// </summary>
        /// <param name="options">Describes several common properties of the GraphicsDevice.</param>
        /// <param name="d3d11Options">The Direct3D11-specific options used to create the device.</param>
        /// <returns>A new <see cref="GraphicsDevice"/> using the Direct3D 11 API.</returns>
        public static GraphicsDevice CreateD3D11(GraphicsDeviceOptions options, D3D11DeviceOptions d3d11Options)
        {
            return new D3D11.D3D11GraphicsDevice(options, d3d11Options, null);
        }

        /// <summary>
        /// Creates a new <see cref="GraphicsDevice"/> using Direct3D 11, with a main Swapchain.
        /// </summary>
        /// <param name="options">Describes several common properties of the GraphicsDevice.</param>
        /// <param name="d3d11Options">The Direct3D11-specific options used to create the device.</param>
        /// <param name="swapchainDescription">A description of the main Swapchain to create.</param>
        /// <returns>A new <see cref="GraphicsDevice"/> using the Direct3D 11 API.</returns>
        public static GraphicsDevice CreateD3D11(GraphicsDeviceOptions options, D3D11DeviceOptions d3d11Options, SwapchainDescription swapchainDescription)
        {
            return new D3D11.D3D11GraphicsDevice(options, d3d11Options, swapchainDescription);
        }

        /// <summary>
        /// Creates a new <see cref="GraphicsDevice"/> using Direct3D 11, with a main Swapchain.
        /// </summary>
        /// <param name="options">Describes several common properties of the GraphicsDevice.</param>
        /// <param name="hwnd">The Win32 window handle to render into.</param>
        /// <param name="width">The initial width of the window.</param>
        /// <param name="height">The initial height of the window.</param>
        /// <returns>A new <see cref="GraphicsDevice"/> using the Direct3D 11 API.</returns>
        public static GraphicsDevice CreateD3D11(GraphicsDeviceOptions options, IntPtr hwnd, uint width, uint height)
        {
            SwapchainDescription swapchainDescription = new SwapchainDescription(
                SwapchainSource.CreateWin32(hwnd, IntPtr.Zero),
                width, height,
                options.SwapchainDepthFormat,
                options.SyncToVerticalBlank,
                options.SwapchainSrgbFormat);

            return new D3D11.D3D11GraphicsDevice(options, new D3D11DeviceOptions(), swapchainDescription);
        }

        /// <summary>
        /// Creates a new <see cref="GraphicsDevice"/> using Direct3D 11, with a main Swapchain.
        /// </summary>
        /// <param name="options">Describes several common properties of the GraphicsDevice.</param>
        /// <param name="swapChainPanel">A COM object which must implement the <see cref="Vortice.DXGI.ISwapChainPanelNative"/>
        /// or <see cref="Vortice.DXGI.ISwapChainBackgroundPanelNative"/> interface. Generally, this should be a SwapChainPanel
        /// or SwapChainBackgroundPanel contained in your application window.</param>
        /// <param name="renderWidth">The renderable width of the swapchain panel.</param>
        /// <param name="renderHeight">The renderable height of the swapchain panel.</param>
        /// <param name="logicalDpi">The logical DPI of the swapchain panel.</param>
        /// <returns></returns>
        public static GraphicsDevice CreateD3D11(
            GraphicsDeviceOptions options,
            object swapChainPanel,
            double renderWidth,
            double renderHeight,
            float logicalDpi)
        {
            SwapchainDescription swapchainDescription = new SwapchainDescription(
                SwapchainSource.CreateUwp(swapChainPanel, logicalDpi),
                (uint)renderWidth,
                (uint)renderHeight,
                options.SwapchainDepthFormat,
                options.SyncToVerticalBlank,
                options.SwapchainSrgbFormat);

            return new D3D11.D3D11GraphicsDevice(options, new D3D11DeviceOptions(), swapchainDescription);
        }
#endif

#if !EXCLUDE_VULKAN_BACKEND
        /// <summary>
        /// Creates a new <see cref="GraphicsDevice"/> using Vulkan.
        /// </summary>
        /// <param name="options">Describes several common properties of the GraphicsDevice.</param>
        /// <returns>A new <see cref="GraphicsDevice"/> using the Vulkan API.</returns>
        public static GraphicsDevice CreateVulkan(GraphicsDeviceOptions options)
        {
            return new Vk.VkGraphicsDevice(options, null);
        }

        /// <summary>
        /// Creates a new <see cref="GraphicsDevice"/> using Vulkan.
        /// </summary>
        /// <param name="options">Describes several common properties of the GraphicsDevice.</param>
        /// <param name="vkOptions">The Vulkan-specific options used to create the device.</param>
        /// <returns>A new <see cref="GraphicsDevice"/> using the Vulkan API.</returns>
        public static GraphicsDevice CreateVulkan(GraphicsDeviceOptions options, VulkanDeviceOptions vkOptions)
        {
            return new Vk.VkGraphicsDevice(options, null, vkOptions);
        }

        /// <summary>
        /// Creates a new <see cref="GraphicsDevice"/> using Vulkan, with a main Swapchain.
        /// </summary>
        /// <param name="options">Describes several common properties of the GraphicsDevice.</param>
        /// <param name="swapchainDescription">A description of the main Swapchain to create.</param>
        /// <returns>A new <see cref="GraphicsDevice"/> using the Vulkan API.</returns>
        public static GraphicsDevice CreateVulkan(GraphicsDeviceOptions options, SwapchainDescription swapchainDescription)
        {
            return new Vk.VkGraphicsDevice(options, swapchainDescription);
        }

        /// <summary>
        /// Creates a new <see cref="GraphicsDevice"/> using Vulkan, with a main Swapchain.
        /// </summary>
        /// <param name="options">Describes several common properties of the GraphicsDevice.</param>
        /// <param name="vkOptions">The Vulkan-specific options used to create the device.</param>
        /// <param name="swapchainDescription">A description of the main Swapchain to create.</param>
        /// <returns>A new <see cref="GraphicsDevice"/> using the Vulkan API.</returns>
        public static GraphicsDevice CreateVulkan(
            GraphicsDeviceOptions options,
            SwapchainDescription swapchainDescription,
            VulkanDeviceOptions vkOptions)
        {
            return new Vk.VkGraphicsDevice(options, swapchainDescription, vkOptions);
        }

        /// <summary>
        /// Creates a new <see cref="GraphicsDevice"/> using Vulkan, with a main Swapchain.
        /// </summary>
        /// <param name="options">Describes several common properties of the GraphicsDevice.</param>
        /// <param name="surfaceSource">The source from which a Vulkan surface can be created.</param>
        /// <param name="width">The initial width of the window.</param>
        /// <param name="height">The initial height of the window.</param>
        /// <returns>A new <see cref="GraphicsDevice"/> using the Vulkan API.</returns>
        public static GraphicsDevice CreateVulkan(GraphicsDeviceOptions options, Vk.VkSurfaceSource surfaceSource, uint width, uint height)
        {
            SwapchainDescription scDesc = new SwapchainDescription(
                surfaceSource.GetSurfaceSource(),
                width, height,
                options.SwapchainDepthFormat,
                options.SyncToVerticalBlank,
                options.SwapchainSrgbFormat);

            return new Vk.VkGraphicsDevice(options, scDesc);
        }
#endif

#if !EXCLUDE_OPENGL_BACKEND
        /// <summary>
        /// Creates a new <see cref="GraphicsDevice"/> using OpenGL or OpenGL ES, with a main Swapchain.
        /// </summary>
        /// <param name="options">Describes several common properties of the GraphicsDevice.</param>
        /// <param name="platformInfo">An <see cref="OpenGL.OpenGLPlatformInfo"/> object encapsulating necessary OpenGL context
        /// information.</param>
        /// <param name="width">The initial width of the window.</param>
        /// <param name="height">The initial height of the window.</param>
        /// <returns>A new <see cref="GraphicsDevice"/> using the OpenGL or OpenGL ES API.</returns>
        public static GraphicsDevice CreateOpenGL(
            GraphicsDeviceOptions options,
            OpenGL.OpenGLPlatformInfo platformInfo,
            uint width,
            uint height)
        {
            return new OpenGL.OpenGLGraphicsDevice(options, platformInfo, width, height);
        }

        /// <summary>
        /// Creates a new <see cref="GraphicsDevice"/> using OpenGL ES, with a main Swapchain.
        /// This overload can only be used on iOS or Android to create a GraphicsDevice for an Android Surface or an iOS UIView.
        /// </summary>
        /// <param name="options">Describes several common properties of the GraphicsDevice.</param>
        /// <param name="swapchainDescription">A description of the main Swapchain to create.
        /// The SwapchainSource must have been created from an Android Surface or an iOS UIView.</param>
        /// <returns>A new <see cref="GraphicsDevice"/> using the OpenGL or OpenGL ES API.</returns>
        public static GraphicsDevice CreateOpenGLES(
            GraphicsDeviceOptions options,
            SwapchainDescription swapchainDescription)
        {
            return new OpenGL.OpenGLGraphicsDevice(options, swapchainDescription);
        }
#endif

#if !EXCLUDE_METAL_BACKEND
        /// <summary>
        /// Creates a new <see cref="GraphicsDevice"/> using Metal.
        /// </summary>
        /// <param name="options">Describes several common properties of the GraphicsDevice.</param>
        /// <returns>A new <see cref="GraphicsDevice"/> using the Metal API.</returns>
        public static GraphicsDevice CreateMetal(GraphicsDeviceOptions options)
        {
            return new MTL.MTLGraphicsDevice(options, null);
        }

        /// <summary>
        /// Creates a new <see cref="GraphicsDevice"/> using Metal, with a main Swapchain.
        /// </summary>
        /// <param name="options">Describes several common properties of the GraphicsDevice.</param>
        /// <param name="swapchainDescription">A description of the main Swapchain to create.</param>
        /// <returns>A new <see cref="GraphicsDevice"/> using the Metal API.</returns>
        public static GraphicsDevice CreateMetal(GraphicsDeviceOptions options, SwapchainDescription swapchainDescription)
        {
            return new MTL.MTLGraphicsDevice(options, swapchainDescription);
        }

        /// <summary>
        /// Creates a new <see cref="GraphicsDevice"/> using Metal, with a main Swapchain.
        /// </summary>
        /// <param name="options">Describes several common properties of the GraphicsDevice.</param>
        /// <param name="nsWindow">A pointer to an NSWindow object, which will be used to create the Metal device's swapchain.
        /// </param>
        /// <returns>A new <see cref="GraphicsDevice"/> using the Metal API.</returns>
        public static GraphicsDevice CreateMetal(GraphicsDeviceOptions options, IntPtr nsWindow)
        {
            SwapchainDescription swapchainDesc = new SwapchainDescription(
                new NSWindowSwapchainSource(nsWindow),
                0, 0,
                options.SwapchainDepthFormat,
                options.SyncToVerticalBlank,
                options.SwapchainSrgbFormat);

            return new MTL.MTLGraphicsDevice(options, swapchainDesc);
        }
#endif
    }
}
<|MERGE_RESOLUTION|>--- conflicted
+++ resolved
@@ -16,26 +16,26 @@
         private Sampler _aniso4xSampler;
 
         internal GraphicsDevice() { }
-
+
         /// <summary>
         /// Gets the name of the device.
         /// </summary>
-        public abstract string DeviceName { get; }
-
-        /// <summary>
-        /// Gets the name of the device vendor.
-        /// </summary>
-        public abstract string VendorName { get; }
-
-        /// <summary>
-        /// Gets the API version of the graphics backend.
-        /// </summary>
+        public abstract string DeviceName { get; }
+
+        /// <summary>
+        /// Gets the name of the device vendor.
+        /// </summary>
+        public abstract string VendorName { get; }
+
+        /// <summary>
+        /// Gets the API version of the graphics backend.
+        /// </summary>
         public abstract GraphicsApiVersion ApiVersion { get; }
 
         /// <summary>
         /// Gets a value identifying the specific graphics API used by this instance.
         /// </summary>
-        public abstract GraphicsBackend BackendType { get; }
+        public abstract GraphicsBackend BackendType { get; }
 
         /// <summary>
         /// Gets a value identifying whether texture coordinates begin in the top left corner of a Texture.
@@ -481,8 +481,8 @@
                 width, height, depth,
                 mipLevel, arrayLayer);
             }
-        }
-
+        }
+
         /// <summary>
         /// Updates a portion of a <see cref="Texture"/> resource with new data contained in an array
         /// </summary>
@@ -505,8 +505,8 @@
             uint x, uint y, uint z,
             uint width, uint height, uint depth,
             uint mipLevel, uint arrayLayer) where T : unmanaged
-        {
-            UpdateTexture(texture, (ReadOnlySpan<T>)source, x, y, z, width, height, depth, mipLevel, arrayLayer);
+        {
+            UpdateTexture(texture, (ReadOnlySpan<T>)source, x, y, z, width, height, depth, mipLevel, arrayLayer);
         }
 
         private protected abstract void UpdateTextureCore(
@@ -680,8 +680,8 @@
             {
                 UpdateBuffer(buffer, bufferOffsetInBytes, (IntPtr)pin, (uint)(sizeof(T) * source.Length));
             }
-        }
-
+        }
+
         /// <summary>
         /// Updates a <see cref="DeviceBuffer"/> region with new data.
         /// This function must be used with a blittable value type <typeparamref name="T"/>.
@@ -695,7 +695,7 @@
             DeviceBuffer buffer,
             uint bufferOffsetInBytes,
             Span<T> source) where T : unmanaged
-        {
+        {
             UpdateBuffer(buffer, bufferOffsetInBytes, (ReadOnlySpan<T>)source);
         }
 
@@ -850,7 +850,7 @@
             WaitForIdle();
             PointSampler.Dispose();
             LinearSampler.Dispose();
-            Aniso4xSampler.Dispose();
+            _aniso4xSampler?.Dispose();
             PlatformDispose();
         }
 
@@ -920,251 +920,18 @@
         /// <returns>The <see cref="BackendInfoOpenGL"/> for this instance.</returns>
         public BackendInfoOpenGL GetOpenGLInfo()
         {
-<<<<<<< HEAD
             if (!GetOpenGLInfo(out BackendInfoOpenGL info))
             {
                 throw new VeldridException($"{nameof(GetOpenGLInfo)} can only be used on an OpenGL GraphicsDevice.");
             }
 
             return info;
-=======
-            UpdateBuffer(buffer, bufferOffsetInBytes, (ReadOnlySpan<T>)source);
-        }
-
-        /// <summary>
-        /// Updates a <see cref="DeviceBuffer"/> region with new data.
-        /// </summary>
-        /// <param name="buffer">The resource to update.</param>
-        /// <param name="bufferOffsetInBytes">An offset, in bytes, from the beginning of the <see cref="DeviceBuffer"/>'s storage, at
-        /// which new data will be uploaded.</param>
-        /// <param name="source">A pointer to the start of the data to upload.</param>
-        /// <param name="sizeInBytes">The total size of the uploaded data, in bytes.</param>
-        public void UpdateBuffer(
-            DeviceBuffer buffer,
-            uint bufferOffsetInBytes,
-            IntPtr source,
-            uint sizeInBytes)
-        {
-            if (bufferOffsetInBytes + sizeInBytes > buffer.SizeInBytes)
-            {
-                throw new VeldridException(
-                    $"The data size given to UpdateBuffer is too large. The given buffer can only hold {buffer.SizeInBytes} total bytes. The requested update would require {bufferOffsetInBytes + sizeInBytes} bytes.");
-            }
-            UpdateBufferCore(buffer, bufferOffsetInBytes, source, sizeInBytes);
-        }
-
-        private protected abstract void UpdateBufferCore(DeviceBuffer buffer, uint bufferOffsetInBytes, IntPtr source, uint sizeInBytes);
-
-        /// <summary>
-        /// Gets whether or not the given <see cref="PixelFormat"/>, <see cref="TextureType"/>, and <see cref="TextureUsage"/>
-        /// combination is supported by this instance.
-        /// </summary>
-        /// <param name="format">The PixelFormat to query.</param>
-        /// <param name="type">The TextureType to query.</param>
-        /// <param name="usage">The TextureUsage to query.</param>
-        /// <returns>True if the given combination is supported; false otherwise.</returns>
-        public bool GetPixelFormatSupport(
-            PixelFormat format,
-            TextureType type,
-            TextureUsage usage)
-        {
-            return GetPixelFormatSupportCore(format, type, usage, out _);
-        }
-
-        /// <summary>
-        /// Gets whether or not the given <see cref="PixelFormat"/>, <see cref="TextureType"/>, and <see cref="TextureUsage"/>
-        /// combination is supported by this instance, and also gets the device-specific properties supported by this instance.
-        /// </summary>
-        /// <param name="format">The PixelFormat to query.</param>
-        /// <param name="type">The TextureType to query.</param>
-        /// <param name="usage">The TextureUsage to query.</param>
-        /// <param name="properties">If the combination is supported, then this parameter describes the limits of a Texture
-        /// created using the given combination of attributes.</param>
-        /// <returns>True if the given combination is supported; false otherwise. If the combination is supported,
-        /// then <paramref name="properties"/> contains the limits supported by this instance.</returns>
-        public bool GetPixelFormatSupport(
-            PixelFormat format,
-            TextureType type,
-            TextureUsage usage,
-            out PixelFormatProperties properties)
-        {
-            return GetPixelFormatSupportCore(format, type, usage, out properties);
-        }
-
-        private protected abstract bool GetPixelFormatSupportCore(
-            PixelFormat format,
-            TextureType type,
-            TextureUsage usage,
-            out PixelFormatProperties properties);
-
-        /// <summary>
-        /// Adds the given object to a deferred disposal list, which will be processed when this GraphicsDevice becomes idle.
-        /// This method can be used to safely dispose a device resource which may be in use at the time this method is called,
-        /// but which will no longer be in use when the device is idle.
-        /// </summary>
-        /// <param name="disposable">An object to dispose when this instance becomes idle.</param>
-        public void DisposeWhenIdle(IDisposable disposable)
-        {
-            lock (_deferredDisposalLock)
-            {
-                _disposables.Add(disposable);
-            }
-        }
-
-        private void FlushDeferredDisposals()
-        {
-            lock (_deferredDisposalLock)
-            {
-                foreach (IDisposable disposable in _disposables)
-                {
-                    disposable.Dispose();
-                }
-                _disposables.Clear();
-            }
-        }
-
-        /// <summary>
-        /// Performs API-specific disposal of resources controlled by this instance.
-        /// </summary>
-        protected abstract void PlatformDispose();
-
-        /// <summary>
-        /// Creates and caches common device resources after device creation completes.
-        /// </summary>
-        protected void PostDeviceCreated()
-        {
-            PointSampler = ResourceFactory.CreateSampler(SamplerDescription.Point);
-            LinearSampler = ResourceFactory.CreateSampler(SamplerDescription.Linear);
-            if (Features.SamplerAnisotropy)
-            {
-                _aniso4xSampler = ResourceFactory.CreateSampler(SamplerDescription.Aniso4x);
-            }
-        }
-
-        /// <summary>
-        /// Gets a simple point-filtered <see cref="Sampler"/> object owned by this instance.
-        /// This object is created with <see cref="SamplerDescription.Point"/>.
-        /// </summary>
-        public Sampler PointSampler { get; private set; }
-
-        /// <summary>
-        /// Gets a simple linear-filtered <see cref="Sampler"/> object owned by this instance.
-        /// This object is created with <see cref="SamplerDescription.Linear"/>.
-        /// </summary>
-        public Sampler LinearSampler { get; private set; }
-
-        /// <summary>
-        /// Gets a simple 4x anisotropic-filtered <see cref="Sampler"/> object owned by this instance.
-        /// This object is created with <see cref="SamplerDescription.Aniso4x"/>.
-        /// This property can only be used when <see cref="GraphicsDeviceFeatures.SamplerAnisotropy"/> is supported.
-        /// </summary>
-        public Sampler Aniso4xSampler
-        {
-            get
-            {
-                if (!Features.SamplerAnisotropy)
-                {
-                    throw new VeldridException(
-                        "GraphicsDevice.Aniso4xSampler cannot be used unless GraphicsDeviceFeatures.SamplerAnisotropy is supported.");
-                }
-
-                Debug.Assert(_aniso4xSampler != null);
-                return _aniso4xSampler;
-            }
-        }
-
-        /// <summary>
-        /// Frees unmanaged resources controlled by this device.
-        /// All created child resources must be Disposed prior to calling this method.
-        /// </summary>
-        public void Dispose()
-        {
-            WaitForIdle();
-            PointSampler.Dispose();
-            LinearSampler.Dispose();
-            _aniso4xSampler?.Dispose();
-            PlatformDispose();
-        }
-
-#if !EXCLUDE_D3D11_BACKEND
-        /// <summary>
-        /// Tries to get a <see cref="BackendInfoD3D11"/> for this instance. This method will only succeed if this is a D3D11
-        /// GraphicsDevice.
-        /// </summary>
-        /// <param name="info">If successful, this will contain the <see cref="BackendInfoD3D11"/> for this instance.</param>
-        /// <returns>True if this is a D3D11 GraphicsDevice and the operation was successful. False otherwise.</returns>
-        public virtual bool GetD3D11Info(out BackendInfoD3D11 info) { info = null; return false; }
-
-        /// <summary>
-        /// Gets a <see cref="BackendInfoD3D11"/> for this instance. This method will only succeed if this is a D3D11
-        /// GraphicsDevice. Otherwise, this method will throw an exception.
-        /// </summary>
-        /// <returns>The <see cref="BackendInfoD3D11"/> for this instance.</returns>
-        public BackendInfoD3D11 GetD3D11Info()
-        {
-            if (!GetD3D11Info(out BackendInfoD3D11 info))
-            {
-                throw new VeldridException($"{nameof(GetD3D11Info)} can only be used on a D3D11 GraphicsDevice.");
-            }
-
-            return info;
-        }
-#endif
-
-#if !EXCLUDE_VULKAN_BACKEND
-        /// <summary>
-        /// Tries to get a <see cref="BackendInfoVulkan"/> for this instance. This method will only succeed if this is a Vulkan
-        /// GraphicsDevice.
-        /// </summary>
-        /// <param name="info">If successful, this will contain the <see cref="BackendInfoVulkan"/> for this instance.</param>
-        /// <returns>True if this is a Vulkan GraphicsDevice and the operation was successful. False otherwise.</returns>
-        public virtual bool GetVulkanInfo(out BackendInfoVulkan info) { info = null; return false; }
-
-        /// <summary>
-        /// Gets a <see cref="BackendInfoVulkan"/> for this instance. This method will only succeed if this is a Vulkan
-        /// GraphicsDevice. Otherwise, this method will throw an exception.
-        /// </summary>
-        /// <returns>The <see cref="BackendInfoVulkan"/> for this instance.</returns>
-        public BackendInfoVulkan GetVulkanInfo()
-        {
-            if (!GetVulkanInfo(out BackendInfoVulkan info))
-            {
-                throw new VeldridException($"{nameof(GetVulkanInfo)} can only be used on a Vulkan GraphicsDevice.");
-            }
-
-            return info;
-        }
-#endif
-
-#if !EXCLUDE_OPENGL_BACKEND
-        /// <summary>
-        /// Tries to get a <see cref="BackendInfoOpenGL"/> for this instance. This method will only succeed if this is an OpenGL
-        /// GraphicsDevice.
-        /// </summary>
-        /// <param name="info">If successful, this will contain the <see cref="BackendInfoOpenGL"/> for this instance.</param>
-        /// <returns>True if this is an OpenGL GraphicsDevice and the operation was successful. False otherwise.</returns>
-        public virtual bool GetOpenGLInfo(out BackendInfoOpenGL info) { info = null; return false; }
-
-        /// <summary>
-        /// Gets a <see cref="BackendInfoOpenGL"/> for this instance. This method will only succeed if this is an OpenGL
-        /// GraphicsDevice. Otherwise, this method will throw an exception.
-        /// </summary>
-        /// <returns>The <see cref="BackendInfoOpenGL"/> for this instance.</returns>
-        public BackendInfoOpenGL GetOpenGLInfo()
-        {
-            if (!GetOpenGLInfo(out BackendInfoOpenGL info))
-            {
-                throw new VeldridException($"{nameof(GetOpenGLInfo)} can only be used on an OpenGL GraphicsDevice.");
-            }
-
-            return info;
->>>>>>> 416d633c
-        }
-#endif
-
+        }
+#endif
+
 #if !EXCLUDE_METAL_BACKEND
         /// <summary>
-        /// Tries to get a <see cref="BackendInfoMetal"/> for this instance.
+        /// Tries to get a <see cref="BackendInfoMetal"/> for this instance.
         /// This method will only succeed if this is a Metal GraphicsDevice.
         /// </summary>
         /// <param name="info">If successful, this will contain the <see cref="BackendInfoOpenGL"/> for this instance.</param>
@@ -1472,4 +1239,4 @@
         }
 #endif
     }
-}
+}