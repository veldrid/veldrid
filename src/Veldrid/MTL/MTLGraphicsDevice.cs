--- conflicted
+++ resolved
@@ -5,10 +5,9 @@
 using System.Runtime.CompilerServices;
 using System.Runtime.InteropServices;
 using System.Threading;
-using NativeLibrary = NativeLibraryLoader.NativeLibrary;
 using Veldrid.MetalBindings;
-using NativeLibrary = NativeLibraryLoader.NativeLibrary;
-
+using NativeLibrary = NativeLibraryLoader.NativeLibrary;
+
 namespace Veldrid.MTL
 {
     internal unsafe class MTLGraphicsDevice : GraphicsDevice
@@ -17,13 +16,8 @@
         private static readonly Dictionary<IntPtr, MTLGraphicsDevice> s_aotRegisteredBlocks
             = new Dictionary<IntPtr, MTLGraphicsDevice>();
 
-<<<<<<< HEAD
         private readonly MTLDevice _device;
         private readonly string _deviceName;
-=======
-        private readonly MTLDevice _device;
-        private readonly string _deviceName;
->>>>>>> f93a44a0
         private readonly GraphicsApiVersion _apiVersion;
         private readonly MTLCommandQueue _commandQueue;
         private readonly MTLSwapchain? _mainSwapchain;
@@ -60,19 +54,11 @@
         {
             _device = MTLDevice.MTLCreateSystemDefaultDevice();
             _deviceName = _device.name;
-<<<<<<< HEAD
             MetalFeatures = new MTLFeatureSupport(_device);
 
             int major = (int)MetalFeatures.MaxFeatureSet / 10000;
             int minor = (int)MetalFeatures.MaxFeatureSet % 10000;
             _apiVersion = new GraphicsApiVersion(major, minor, 0, 0);
-=======
-            MetalFeatures = new MTLFeatureSupport(_device);
-
-            int major = (int)MetalFeatures.MaxFeatureSet / 10000;
-            int minor = (int)MetalFeatures.MaxFeatureSet % 10000;
-            _apiVersion = new GraphicsApiVersion(major, minor, 0, 0);
->>>>>>> f93a44a0
 
             Features = new GraphicsDeviceFeatures(
                 computeShader: true,
@@ -80,13 +66,8 @@
                 tessellationShaders: false,
                 multipleViewports: MetalFeatures.IsSupported(MTLFeatureSet.macOS_GPUFamily1_v3),
                 samplerLodBias: false,
-<<<<<<< HEAD
-                drawBaseVertex: true,   // TODO?: MetalFeatures.IsDrawBaseVertexInstanceSupported()
-                drawBaseInstance: true, // TODO?: MetalFeatures.IsDrawBaseVertexInstanceSupported()
-=======
                 drawBaseVertex: MetalFeatures.IsDrawBaseVertexInstanceSupported(),
                 drawBaseInstance: MetalFeatures.IsDrawBaseVertexInstanceSupported(),
->>>>>>> f93a44a0
                 drawIndirect: true,
                 drawIndirectBaseInstance: true,
                 fillModeWireframe: true,
@@ -155,11 +136,8 @@
 
             _metalInfo = new BackendInfoMetal(this);
 
-            _metalInfo = new BackendInfoMetal(this);
-
             PostDeviceCreated();
         }
-<<<<<<< HEAD
 
         public override string DeviceName => _deviceName;
 
@@ -167,15 +145,6 @@
 
         public override GraphicsApiVersion ApiVersion => _apiVersion;
 
-=======
-
-        public override string DeviceName => _deviceName;
-
-        public override string VendorName => "Apple";
-
-        public override GraphicsApiVersion ApiVersion => _apiVersion;
-
->>>>>>> f93a44a0
         public override GraphicsBackend BackendType => GraphicsBackend.Metal;
 
         public override bool IsUvOriginTopLeft => true;
@@ -413,7 +382,7 @@
             ObjectiveCRuntime.release(lastCB.NativePtr);
         }
 
-        private protected override MappedResource MapCore(
+        private protected override MappedResource MapCore(
             MappableResource resource, uint offsetInBytes, uint sizeInBytes, MapMode mode, uint subresource)
         {
             if (resource is MTLBuffer buffer)
@@ -433,7 +402,7 @@
             return new MappedResource(
                 buffer,
                 mode,
-                (IntPtr)data,
+                (IntPtr)data,
                 offsetInBytes,
                 sizeInBytes,
                 0,
@@ -480,17 +449,7 @@
             return true;
         }
 
-<<<<<<< HEAD
         private protected override void UnmapCore(MappableResource resource, uint subresource)
-=======
-        public override bool GetMetalInfo(out BackendInfoMetal info)
-        {
-            info = _metalInfo;
-            return true;
-        }
-
-        protected override void UnmapCore(MappableResource resource, uint subresource)
->>>>>>> f93a44a0
         {
         }
 
@@ -614,11 +573,11 @@
                     Debug.Assert(_unalignedBufferCopyShader == null);
                     string name = MetalFeatures.IsMacOS ? UnalignedBufferCopyPipelineMacOSName : UnalignedBufferCopyPipelineiOSName;
                     using (Stream? resourceStream = typeof(MTLGraphicsDevice).Assembly.GetManifestResourceStream(name))
-                    {
-                        if (resourceStream == null)
-                        {
-                            throw new Exception($"Missing required shader manifest resource \"{name}\".");
-                        }
+                    {
+                        if (resourceStream == null)
+                        {
+                            throw new Exception($"Missing required shader manifest resource \"{name}\".");
+                        }
 
                         byte[] data = new byte[resourceStream.Length];
                         using (MemoryStream ms = new MemoryStream(data))
