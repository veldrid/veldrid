﻿using static Veldrid.OpenGLBinding.OpenGLNative;
using static Veldrid.OpenGL.OpenGLUtil;
using System;
using Veldrid.OpenGLBinding;
using System.Collections.Concurrent;
using System.Runtime.InteropServices;
using System.Collections.Generic;
using System.Diagnostics;
using System.Threading;
using Veldrid.OpenGL.EAGL;
using static Veldrid.OpenGL.EGL.EGLNative;
<<<<<<< HEAD
using NativeLibraryLoader;
using Veldrid.OpenGL.WGL;
=======
using NativeLibrary = NativeLibraryLoader.NativeLibrary;
>>>>>>> a23dc39a
using System.Runtime.CompilerServices;
using System.Text;
using Veldrid.CommandRecording;
using System.Linq;
using System.Buffers;

namespace Veldrid.OpenGL
{
    internal unsafe class OpenGLGraphicsDevice : GraphicsDevice
    {
        private ResourceFactory _resourceFactory;
        private string _deviceName;
        private string _vendorName;
        private string _version;
        private string _shadingLanguageVersion;
        private GraphicsApiVersion _apiVersion;
        private GraphicsBackend _backendType;
        private GraphicsDeviceFeatures _features;
        private uint _vao;
        private readonly ConcurrentQueue<OpenGLDeferredResource> _resourcesToDispose
            = new ConcurrentQueue<OpenGLDeferredResource>();
        private IntPtr _glContext;
        private Action<IntPtr> _makeCurrent;
        private Func<IntPtr> _getCurrentContext;
        private Action<IntPtr> _deleteContext;
        private Action _swapBuffers;
        private Action<bool> _setSyncToVBlank;
        private Action _clearCurrentContext;
        private OpenGLTextureSamplerManager _textureSamplerManager;
        private OpenGLCommandExecutor _commandExecutor;
        private DebugProc _debugMessageCallback;
        private OpenGLExtensions _extensions;
        private bool _isDepthRangeZeroToOne;
        private BackendInfoOpenGL _openglInfo;

        private TextureSampleCount _maxColorTextureSamples;
        private uint _maxTextureSize;
        private uint _maxTexDepth;
        private uint _maxTexArrayLayers;
        private uint _minUboOffsetAlignment;
        private uint _minSsboOffsetAlignment;

        private readonly StagingMemoryPool _stagingMemoryPool = new StagingMemoryPool();
        private BlockingCollection<ExecutionThreadWorkItem> _workItems;
        private ExecutionThread _executionThread;
        private readonly object _commandListDisposalLock = new object();
        private readonly Dictionary<OpenGLCommandList, int> _submittedCommandListCounts
            = new Dictionary<OpenGLCommandList, int>();
        private readonly HashSet<OpenGLCommandList> _commandListsToDispose = new HashSet<OpenGLCommandList>();

        private readonly object _mappedResourceLock = new object();
        private readonly Dictionary<MappedResourceCacheKey, MappedResourceInfoWithStaging> _mappedResources
            = new Dictionary<MappedResourceCacheKey, MappedResourceInfoWithStaging>();

        private readonly object _resetEventsLock = new object();
        private readonly List<ManualResetEvent[]> _resetEvents = new List<ManualResetEvent[]>();
        private Swapchain _mainSwapchain;

        private bool _syncToVBlank;
        private IntPtr _ownedWindow;
        private OpenGLSwapchainFramebuffer _swapchainFramebuffer;
        private readonly List<OpenGLSecondarySwapchain> _secondarySwapchains = new List<OpenGLSecondarySwapchain>();

<<<<<<< HEAD
        public int MajorVersion { get; private set; }
        public int MinorVersion { get; private set; }

        public override string DeviceName => _deviceName;
=======
        public override string DeviceName => _deviceName;
>>>>>>> a23dc39a

        public override string VendorName => _vendorName;

        public override GraphicsApiVersion ApiVersion => _apiVersion;

        public override GraphicsBackend BackendType => _backendType;

        public override bool IsUvOriginTopLeft => false;

        public override bool IsDepthRangeZeroToOne => _isDepthRangeZeroToOne;

        public override bool IsClipSpaceYInverted => false;

        public override ResourceFactory ResourceFactory => _resourceFactory;

        public OpenGLExtensions Extensions => _extensions;

        public override Swapchain MainSwapchain => _mainSwapchain;

        public override bool SyncToVerticalBlank
        {
            get => _syncToVBlank;
            set
            {
                if (_syncToVBlank != value)
                {
                    _syncToVBlank = value;
                    _executionThread.SetSyncToVerticalBlank(value);
                }
            }
        }

        public string Version => _version;

        public string ShadingLanguageVersion => _shadingLanguageVersion;

        public OpenGLTextureSamplerManager TextureSamplerManager => _textureSamplerManager;

        public override GraphicsDeviceFeatures Features => _features;

        public StagingMemoryPool StagingMemoryPool => _stagingMemoryPool;

        public IntPtr ContextHandle => _glContext;

        public OpenGLGraphicsDevice(
            GraphicsDeviceOptions options,
            OpenGLPlatformInfo platformInfo,
            uint width,
            uint height)
            : base(ref options)
        {
            Init(options, platformInfo, width, height, true, true);
        }

        private void Init(
            GraphicsDeviceOptions options,
            OpenGLPlatformInfo platformInfo,
            uint width,
            uint height,
            bool loadFunctions,
            bool hasMainSwapchain)
        {
            _syncToVBlank = options.SyncToVerticalBlank;
            _glContext = platformInfo.OpenGLContextHandle;
            _makeCurrent = platformInfo.MakeCurrent;
            _getCurrentContext = platformInfo.GetCurrentContext;
            _deleteContext = platformInfo.DeleteContext;
            _swapBuffers = platformInfo.SwapBuffers;
            _setSyncToVBlank = platformInfo.SetSyncToVerticalBlank;
            LoadGetString(_glContext, platformInfo.GetProcAddress);
<<<<<<< HEAD
            string version = Util.GetString(glGetString(StringName.Version));
=======
            _version = Util.GetString(glGetString(StringName.Version));
            _shadingLanguageVersion = Util.GetString(glGetString(StringName.ShadingLanguageVersion));
            _vendorName = Util.GetString(glGetString(StringName.Vendor));
>>>>>>> a23dc39a
            _deviceName = Util.GetString(glGetString(StringName.Renderer));
            _backendType = _version.StartsWith("OpenGL ES") ? GraphicsBackend.OpenGLES : GraphicsBackend.OpenGL;

            LoadAllFunctions(_glContext, platformInfo.GetProcAddress, _backendType == GraphicsBackend.OpenGLES);

            int majorVersion, minorVersion;
            glGetIntegerv(GetPName.MajorVersion, &majorVersion);
            CheckLastError();
            glGetIntegerv(GetPName.MinorVersion, &minorVersion);
            CheckLastError();

            GraphicsApiVersion.TryParseGLVersion(_version, out _apiVersion);
            if (_apiVersion.Major != majorVersion ||
                _apiVersion.Minor != minorVersion)
            {
                // This mismatch should never be hit in valid OpenGL implementations.
                _apiVersion = new GraphicsApiVersion(majorVersion, minorVersion, 0, 0);
            }

            int extensionCount;
            glGetIntegerv(GetPName.NumExtensions, &extensionCount);
            CheckLastError();

            HashSet<string> extensions = new HashSet<string>();
            for (uint i = 0; i < extensionCount; i++)
            {
                byte* extensionNamePtr = glGetStringi(StringNameIndexed.Extensions, i);
                CheckLastError();
                if (extensionNamePtr != null)
                {
                    string extensionName = Util.GetString(extensionNamePtr);
                    extensions.Add(extensionName);
                }
            }

            _extensions = new OpenGLExtensions(extensions, _backendType, majorVersion, minorVersion);

            bool drawIndirect = _extensions.DrawIndirect || _extensions.MultiDrawIndirect;
            _features = new GraphicsDeviceFeatures(
                computeShader: _extensions.ComputeShaders,
                geometryShader: _extensions.GeometryShader,
                tessellationShaders: _extensions.TessellationShader,
                multipleViewports: _extensions.ARB_ViewportArray,
                samplerLodBias: _backendType == GraphicsBackend.OpenGL,
                drawBaseVertex: _extensions.DrawElementsBaseVertex,
                drawBaseInstance: _extensions.GLVersion(4, 2),
                drawIndirect: drawIndirect,
                drawIndirectBaseInstance: drawIndirect,
                fillModeWireframe: _backendType == GraphicsBackend.OpenGL,
                samplerAnisotropy: _extensions.AnisotropicFilter,
                depthClipDisable: _backendType == GraphicsBackend.OpenGL,
                texture1D: _backendType == GraphicsBackend.OpenGL,
                independentBlend: _extensions.IndependentBlend,
                structuredBuffer: _extensions.StorageBuffers,
                subsetTextureView: _extensions.ARB_TextureView,
                commandListDebugMarkers: _extensions.KHR_Debug || _extensions.EXT_DebugMarker,
<<<<<<< HEAD
                bufferRangeBinding: true,
                shaderFloat64: _extensions.ARB_GpuShaderFp64,
                commandBuffers: options.EnableCommandBuffers);
=======
                bufferRangeBinding: _extensions.ARB_uniform_buffer_object,
                shaderFloat64: _extensions.ARB_GpuShaderFp64);
>>>>>>> a23dc39a

            int uboAlignment;
            glGetIntegerv(GetPName.UniformBufferOffsetAlignment, &uboAlignment);
            CheckLastError();
            _minUboOffsetAlignment = (uint)uboAlignment;

            if (_features.StructuredBuffer)
            {
                int ssboAlignment;
                glGetIntegerv(GetPName.ShaderStorageBufferOffsetAlignment, &ssboAlignment);
                CheckLastError();
                _minSsboOffsetAlignment = (uint)ssboAlignment;
            }

            _resourceFactory = new OpenGLResourceFactory(this);

            glGenVertexArrays(1, out _vao);
            CheckLastError();

            glBindVertexArray(_vao);
            CheckLastError();
            if (options.Debug && (_extensions.KHR_Debug || _extensions.ARB_DebugOutput))
            {
                EnableDebugCallback();
            }

            if (hasMainSwapchain)
            {
                bool backbufferIsSrgb = ManualSrgbBackbufferQuery(_backendType, _extensions.EXT_sRGBWriteControl);

                PixelFormat swapchainFormat;
                if (options.SwapchainSrgbFormat && (backbufferIsSrgb || RuntimeInformation.IsOSPlatform(OSPlatform.OSX)))
                {
                    swapchainFormat = PixelFormat.B8_G8_R8_A8_UNorm_SRgb;
                }
                else
                {
                    swapchainFormat = PixelFormat.B8_G8_R8_A8_UNorm;
                }

                _swapchainFramebuffer = new OpenGLSwapchainFramebuffer(
                    this,
                    width,
                    height,
                    swapchainFormat,
                    options.SwapchainDepthFormat,
                    swapchainFormat != PixelFormat.B8_G8_R8_A8_UNorm_SRgb,
                    false);

                _mainSwapchain = new OpenGLSwapchain(
                    this,
                    _swapchainFramebuffer,
                    platformInfo.ResizeSwapchain,
                    null);
            }

            // Set miscellaneous initial states.
            if (_backendType == GraphicsBackend.OpenGL)
            {
                glEnable(EnableCap.TextureCubeMapSeamless);
                CheckLastError();
            }

            _textureSamplerManager = new OpenGLTextureSamplerManager(_extensions);
            _commandExecutor = new OpenGLCommandExecutor(this, platformInfo);

            int maxColorTextureSamples;
            if (_backendType == GraphicsBackend.OpenGL)
            {
                glGetIntegerv(GetPName.MaxColorTextureSamples, &maxColorTextureSamples);
                CheckLastError();
            }
            else
            {
                glGetIntegerv(GetPName.MaxSamples, &maxColorTextureSamples);
                CheckLastError();
            }
            if (maxColorTextureSamples >= 32)
            {
                _maxColorTextureSamples = TextureSampleCount.Count32;
            }
            else if (maxColorTextureSamples >= 16)
            {
                _maxColorTextureSamples = TextureSampleCount.Count16;
            }
            else if (maxColorTextureSamples >= 8)
            {
                _maxColorTextureSamples = TextureSampleCount.Count8;
            }
            else if (maxColorTextureSamples >= 4)
            {
                _maxColorTextureSamples = TextureSampleCount.Count4;
            }
            else if (maxColorTextureSamples >= 2)
            {
                _maxColorTextureSamples = TextureSampleCount.Count2;
            }
            else
            {
                _maxColorTextureSamples = TextureSampleCount.Count1;
            }

            int maxTexSize;

            glGetIntegerv(GetPName.MaxTextureSize, &maxTexSize);
            CheckLastError();

            int maxTexDepth;
            glGetIntegerv(GetPName.Max3DTextureSize, &maxTexDepth);
            CheckLastError();

            int maxTexArrayLayers;
            glGetIntegerv(GetPName.MaxArrayTextureLayers, &maxTexArrayLayers);
            CheckLastError();

            if (options.PreferDepthRangeZeroToOne && _extensions.ARB_ClipControl)
            {
                glClipControl(ClipControlOrigin.LowerLeft, ClipControlDepthRange.ZeroToOne);
                CheckLastError();
                _isDepthRangeZeroToOne = true;
            }

            _maxTextureSize = (uint)maxTexSize;
            _maxTexDepth = (uint)maxTexDepth;
            _maxTexArrayLayers = (uint)maxTexArrayLayers;

            _workItems = new BlockingCollection<ExecutionThreadWorkItem>(new ConcurrentQueue<ExecutionThreadWorkItem>());
            _clearCurrentContext = platformInfo.ClearCurrentContext;
            _clearCurrentContext();
            _executionThread = new ExecutionThread(this, _workItems, _makeCurrent, _glContext);
            _openglInfo = new BackendInfoOpenGL(this);

            PostDeviceCreated();
        }

        public OpenGLGraphicsDevice(GraphicsDeviceOptions options, SwapchainDescription? swapchainDescription, GraphicsBackend backend)
            : base(ref options)
        {
            if (swapchainDescription != null)
            {
                options.SwapchainDepthFormat = swapchainDescription.Value.DepthFormat;
                options.SwapchainSrgbFormat = swapchainDescription.Value.ColorSrgb;
                options.SyncToVerticalBlank = swapchainDescription.Value.SyncToVerticalBlank;
            }

            glGenTextures(1, out uint copySrc);
            CheckLastError();

            float* data = stackalloc float[4];
            data[0] = 0.5f;
            data[1] = 0.5f;
            data[2] = 0.5f;
            data[3] = 1f;

            glActiveTexture(TextureUnit.Texture0);
            CheckLastError();
            glBindTexture(TextureTarget.Texture2D, copySrc);
            CheckLastError();
            glTexImage2D(TextureTarget.Texture2D, 0, PixelInternalFormat.Rgba32f, 1, 1, 0, GLPixelFormat.Rgba, GLPixelType.Float, data);
            CheckLastError();
            glGenFramebuffers(1, out uint copySrcFb);
            CheckLastError();

            glBindFramebuffer(FramebufferTarget.ReadFramebuffer, copySrcFb);
            CheckLastError();
            glFramebufferTexture2D(FramebufferTarget.ReadFramebuffer, GLFramebufferAttachment.ColorAttachment0, TextureTarget.Texture2D, copySrc, 0);
            CheckLastError();

            glEnable(EnableCap.FramebufferSrgb);
            CheckLastError();
            glBlitFramebuffer(
                0, 0, 1, 1,
                0, 0, 1, 1,
                ClearBufferMask.ColorBufferBit,
                BlitFramebufferFilter.Nearest);
            CheckLastError();

            glDisable(EnableCap.FramebufferSrgb);
            CheckLastError();

            glBindFramebuffer(FramebufferTarget.ReadFramebuffer, 0);
            CheckLastError();
            glBindFramebuffer(FramebufferTarget.DrawFramebuffer, copySrcFb);
            CheckLastError();
            glBlitFramebuffer(
                0, 0, 1, 1,
                0, 0, 1, 1,
                ClearBufferMask.ColorBufferBit,
                BlitFramebufferFilter.Nearest);
            CheckLastError();
            if (_backendType == GraphicsBackend.OpenGLES)
            {
                if (!RuntimeInformation.IsOSPlatform(OSPlatform.Windows))
                {
                    throw new VeldridException($"Creating headless OpenGL devices is only supported on Windows.");
                }

                InitializeWin32(options, null, backend);
                return;
            }

            SwapchainSource source = swapchainDescription.Value.Source;
            if (source is UIViewSwapchainSource uiViewSource)
            {
                if (backend == GraphicsBackend.OpenGL)
                {
                    throw new VeldridException($"iOS does not support OpenGL. Use OpenGL ES instead.");
                }
                InitializeUIView(options, uiViewSource.UIView);
            }
            else if (source is AndroidSurfaceSwapchainSource androidSource)
            {
                if (backend == GraphicsBackend.OpenGL)
                {
                    throw new VeldridException($"Android does not support OpenGL. Use OpenGL ES instead.");
                }

                IntPtr aNativeWindow = Android.AndroidRuntime.ANativeWindow_fromSurface(
                    androidSource.JniEnv,
                    androidSource.Surface);
                InitializeANativeWindow(options, aNativeWindow, swapchainDescription.Value);
            }
            else if (source is Win32SwapchainSource win32Source)
            {
                InitializeWin32(options, swapchainDescription, backend);
            }
            else if (source is XlibSwapchainSource xlibSource)
            {
                InitializeXlib(options, swapchainDescription, backend);
            }
            else
            {
                throw new VeldridException(
                    $"This function does not support creating an {backend} GraphicsDevice with the given SwapchainSource.");
            }
        }

        private void InitializeUIView(GraphicsDeviceOptions options, IntPtr uIViewPtr)
        {
            EAGLContext eaglContext = EAGLContext.Create(EAGLRenderingAPI.OpenGLES3);
            if (!EAGLContext.setCurrentContext(eaglContext.NativePtr))
            {
                throw new VeldridException("Unable to make newly-created EAGLContext current.");
            }

            MetalBindings.UIView uiView = new MetalBindings.UIView(uIViewPtr);

            CAEAGLLayer eaglLayer = CAEAGLLayer.New();
            eaglLayer.opaque = true;
            eaglLayer.frame = uiView.frame;
            uiView.layer.addSublayer(eaglLayer.NativePtr);

            NativeLibrary glesLibrary = new NativeLibrary("/System/Library/Frameworks/OpenGLES.framework/OpenGLES");

            Func<string, IntPtr> getProcAddress = name => glesLibrary.LoadFunction(name);

            LoadAllFunctions(eaglContext.NativePtr, getProcAddress, true);

            glGenFramebuffers(1, out uint fb);
            CheckLastError();
            glBindFramebuffer(FramebufferTarget.Framebuffer, fb);
            CheckLastError();

            glGenRenderbuffers(1, out uint colorRB);
            CheckLastError();

            glBindRenderbuffer(RenderbufferTarget.Renderbuffer, colorRB);
            CheckLastError();

            bool result = eaglContext.renderBufferStorage((UIntPtr)RenderbufferTarget.Renderbuffer, eaglLayer.NativePtr);
            if (!result)
            {
                throw new VeldridException($"Failed to associate OpenGLES Renderbuffer with CAEAGLLayer.");
            }

            glGetRenderbufferParameteriv(
                RenderbufferTarget.Renderbuffer,
                RenderbufferPname.RenderbufferWidth,
                out int fbWidth);
            CheckLastError();

            glGetRenderbufferParameteriv(
                RenderbufferTarget.Renderbuffer,
                RenderbufferPname.RenderbufferHeight,
                out int fbHeight);
            CheckLastError();

            glFramebufferRenderbuffer(
                FramebufferTarget.Framebuffer,
                GLFramebufferAttachment.ColorAttachment0,
                RenderbufferTarget.Renderbuffer,
                colorRB);
            CheckLastError();

            uint depthRB = 0;
            bool hasDepth = options.SwapchainDepthFormat != null;
            if (hasDepth)
            {
                glGenRenderbuffers(1, out depthRB);
                CheckLastError();

                glBindRenderbuffer(RenderbufferTarget.Renderbuffer, depthRB);
                CheckLastError();

                glRenderbufferStorage(
                    RenderbufferTarget.Renderbuffer,
                    (uint)OpenGLFormats.VdToGLSizedInternalFormat(options.SwapchainDepthFormat.Value, true),
                    (uint)fbWidth,
                    (uint)fbHeight);
                CheckLastError();

                glFramebufferRenderbuffer(
                    FramebufferTarget.Framebuffer,
                    GLFramebufferAttachment.DepthAttachment,
                    RenderbufferTarget.Renderbuffer,
                    depthRB);
                CheckLastError();
            }

            FramebufferErrorCode status = glCheckFramebufferStatus(FramebufferTarget.Framebuffer);
            CheckLastError();
            if (status != FramebufferErrorCode.FramebufferComplete)
            {
                throw new VeldridException($"The OpenGLES main Swapchain Framebuffer was incomplete after initialization.");
            }

            glBindFramebuffer(FramebufferTarget.Framebuffer, fb);
            CheckLastError();

            Action<IntPtr> setCurrentContext = ctx =>
            {
                if (!EAGLContext.setCurrentContext(ctx))
                {
                    throw new VeldridException($"Unable to set the thread's current GL context.");
                }
            };

            Action swapBuffers = () =>
            {
                glBindRenderbuffer(RenderbufferTarget.Renderbuffer, colorRB);
                CheckLastError();

                bool presentResult = eaglContext.presentRenderBuffer((UIntPtr)RenderbufferTarget.Renderbuffer);
                CheckLastError();
                if (!presentResult)
                {
                    throw new VeldridException($"Failed to present the EAGL RenderBuffer.");
                }
            };

            Action<uint> setSwapchainFramebufferTarget = target =>
            {
                glBindFramebuffer((FramebufferTarget)target, fb);
                CheckLastError();
            };

            Action<uint, uint> resizeSwapchain = (w, h) =>
            {
                eaglLayer.frame = uiView.frame;

                _executionThread.Run(() =>
                {
                    glBindRenderbuffer(RenderbufferTarget.Renderbuffer, colorRB);
                    CheckLastError();

                    bool rbStorageResult = eaglContext.renderBufferStorage(
                        (UIntPtr)RenderbufferTarget.Renderbuffer,
                        eaglLayer.NativePtr);
                    if (!rbStorageResult)
                    {
                        throw new VeldridException($"Failed to associate OpenGLES Renderbuffer with CAEAGLLayer.");
                    }

                    glGetRenderbufferParameteriv(
                        RenderbufferTarget.Renderbuffer,
                        RenderbufferPname.RenderbufferWidth,
                        out int newWidth);
                    CheckLastError();

                    glGetRenderbufferParameteriv(
                        RenderbufferTarget.Renderbuffer,
                        RenderbufferPname.RenderbufferHeight,
                        out int newHeight);
                    CheckLastError();

                    if (hasDepth)
                    {
                        Debug.Assert(depthRB != 0);
                        glBindRenderbuffer(RenderbufferTarget.Renderbuffer, depthRB);
                        CheckLastError();

                        glRenderbufferStorage(
                            RenderbufferTarget.Renderbuffer,
                            (uint)OpenGLFormats.VdToGLSizedInternalFormat(options.SwapchainDepthFormat.Value, true),
                            (uint)newWidth,
                            (uint)newHeight);
                        CheckLastError();
                    }
                });
            };

            Action<IntPtr> destroyContext = ctx =>
            {
                eaglLayer.removeFromSuperlayer();
                eaglLayer.Release();
                eaglContext.Release();
                glesLibrary.Dispose();
            };

            OpenGLPlatformInfo platformInfo = new OpenGLPlatformInfo(
                eaglContext.NativePtr,
                getProcAddress,
                setCurrentContext,
                () => EAGLContext.currentContext.NativePtr,
                () => setCurrentContext(IntPtr.Zero),
                destroyContext,
                swapBuffers,
                syncInterval => { },
                setSwapchainFramebufferTarget,
                resizeSwapchain);

            Init(options, platformInfo, (uint)fbWidth, (uint)fbHeight, false, true);
        }

        private void InitializeANativeWindow(
            GraphicsDeviceOptions options,
            IntPtr aNativeWindow,
            SwapchainDescription swapchainDescription)
        {
            IntPtr display = eglGetDisplay(0);
            if (display == IntPtr.Zero)
            {
                throw new VeldridException($"Failed to get the default Android EGLDisplay: {eglGetError()}");
            }

            int major, minor;
            if (eglInitialize(display, &major, &minor) == 0)
            {
                throw new VeldridException($"Failed to initialize EGL: {eglGetError()}");
            }

            int[] attribs =
            {
                EGL_RED_SIZE, 8,
                EGL_GREEN_SIZE, 8,
                EGL_BLUE_SIZE, 8,
                EGL_ALPHA_SIZE, 8,
                EGL_DEPTH_SIZE,
                swapchainDescription.DepthFormat != null
                    ? GetDepthBits(swapchainDescription.DepthFormat.Value)
                    : 0,
                EGL_SURFACE_TYPE, EGL_WINDOW_BIT,
                EGL_RENDERABLE_TYPE, EGL_OPENGL_ES3_BIT,
                EGL_NONE,
            };

            IntPtr* configs = stackalloc IntPtr[50];

            fixed (int* attribsPtr = attribs)
            {
                int num_config;
                if (eglChooseConfig(display, attribsPtr, configs, 50, &num_config) == 0)
                {
                    throw new VeldridException($"Failed to select a valid EGLConfig: {eglGetError()}");
                }
            }

            IntPtr bestConfig = configs[0];

            int format;
            if (eglGetConfigAttrib(display, bestConfig, EGL_NATIVE_VISUAL_ID, &format) == 0)
            {
                throw new VeldridException($"Failed to get the EGLConfig's format: {eglGetError()}");
            }

            Android.AndroidRuntime.ANativeWindow_setBuffersGeometry(aNativeWindow, 0, 0, format);

            IntPtr eglWindowSurface = eglCreateWindowSurface(display, bestConfig, aNativeWindow, null);
            if (eglWindowSurface == IntPtr.Zero)
            {
                throw new VeldridException(
                    $"Failed to create an EGL surface from the Android native window: {eglGetError()}");
            }

            int* contextAttribs = stackalloc int[3];
            contextAttribs[0] = EGL_CONTEXT_CLIENT_VERSION;
            contextAttribs[1] = 2;
            contextAttribs[2] = EGL_NONE;
            IntPtr context = eglCreateContext(display, bestConfig, IntPtr.Zero, contextAttribs);
            if (context == IntPtr.Zero)
            {
                throw new VeldridException($"Failed to create an EGLContext: " + eglGetError());
            }

            Action<IntPtr> makeCurrent = ctx =>
            {
                if (eglMakeCurrent(display, eglWindowSurface, eglWindowSurface, ctx) == 0)
                {
                    throw new VeldridException($"Failed to make the EGLContext {ctx} current: {eglGetError()}");
                }
            };

            makeCurrent(context);

            Action clearContext = () =>
            {
                if (eglMakeCurrent(display, IntPtr.Zero, IntPtr.Zero, IntPtr.Zero) == 0)
                {
                    throw new VeldridException("Failed to clear the current EGLContext: " + eglGetError());
                }
            };

            Action swapBuffers = () =>
            {
                if (eglSwapBuffers(display, eglWindowSurface) == 0)
                {
                    throw new VeldridException("Failed to swap buffers: " + eglGetError());
                }
            };

            Action<bool> setSync = vsync =>
            {
                if (eglSwapInterval(display, vsync ? 1 : 0) == 0)
                {
                    throw new VeldridException($"Failed to set the swap interval: " + eglGetError());
                }
            };

            // Set the desired initial state.
            setSync(swapchainDescription.SyncToVerticalBlank);

            Action<IntPtr> destroyContext = ctx =>
            {
                if (eglDestroyContext(display, ctx) == 0)
                {
                    throw new VeldridException($"Failed to destroy EGLContext {ctx}: {eglGetError()}");
                }
            };

            OpenGLPlatformInfo platformInfo = new OpenGLPlatformInfo(
                context,
                eglGetProcAddress,
                makeCurrent,
                eglGetCurrentContext,
                clearContext,
                destroyContext,
                swapBuffers,
                setSync);

            Init(options, platformInfo, swapchainDescription.Width, swapchainDescription.Height, true, true);
        }

        private static int GetDepthBits(PixelFormat value)
        {
            switch (value)
            {
                case PixelFormat.R16_UNorm:
                    return 16;
                case PixelFormat.R32_Float:
                    return 32;
                default:
                    throw new VeldridException($"Unsupported depth format: {value}");
            }
        }

        private static int GetStencilBits(PixelFormat format)
        {
            switch (format)
            {
                case PixelFormat.D24_UNorm_S8_UInt:
                case PixelFormat.D32_Float_S8_UInt:
                    return 8;
                default:
                    return 0;
            }
        }

        private void InitializeWin32(GraphicsDeviceOptions options, SwapchainDescription? scDesc, GraphicsBackend backend)
        {
            IntPtr hwnd;
            if (scDesc != null)
            {
                hwnd = Util.AssertSubtype<SwapchainSource, Win32SwapchainSource>(scDesc.Value.Source).Hwnd;
            }
            else
            {
                _ownedWindow = WindowsNative.CreateInvisibleWindow();
                hwnd = _ownedWindow;
            }

            OpenGLPlatformInfo platformInfo = OpenGLContextCreation.CreateContextWin32(
                options,
                hwnd,
                scDesc,
                backend,
                IntPtr.Zero);
            platformInfo.MakeCurrent(platformInfo.OpenGLContextHandle);

            uint width = 0;
            uint height = 0;
            if (scDesc.HasValue)
            {
                width = scDesc.Value.Width;
                height = scDesc.Value.Height;
            }

            Init(options, platformInfo, width, height, true, true);
        }

        private void InitializeXlib(GraphicsDeviceOptions options, SwapchainDescription? scDesc, GraphicsBackend backend)
        {
            XlibSwapchainSource xlibSource = (XlibSwapchainSource)scDesc.Value.Source;
            OpenGLPlatformInfo platformInfo = OpenGLContextCreation.CreateContextXlib(
                options,
                xlibSource.Display,
                xlibSource.Window,
                scDesc?.DepthFormat ?? null,
                scDesc?.SyncToVerticalBlank ?? false,
                backend,
                IntPtr.Zero);
            platformInfo.MakeCurrent(platformInfo.OpenGLContextHandle);

            uint width = 0;
            uint height = 0;
            if (scDesc.HasValue)
            {
                width = scDesc.Value.Width;
                height = scDesc.Value.Height;
            }

            Init(options, platformInfo, width, height, true, true);
        }

        private protected override void SubmitCommandsCore(
            CommandList cl,
            Fence fence)
        {
            lock (_commandListDisposalLock)
            {
                OpenGLCommandList glCommandList = Util.AssertSubtype<CommandList, OpenGLCommandList>(cl);
                NoAllocCommandEntryList entryList = glCommandList.CurrentCommands;
                IncrementCount(glCommandList);
                _executionThread.ExecuteCommands(entryList, fence);
            }
        }

        private int IncrementCount(OpenGLCommandList glCommandList)
        {
            if (_submittedCommandListCounts.TryGetValue(glCommandList, out int count))
            {
                count += 1;
            }
            else
            {
                count = 1;
            }

            _submittedCommandListCounts[glCommandList] = count;
            return count;
        }

        private int DecrementCount(OpenGLCommandList glCommandList)
        {
            if (_submittedCommandListCounts.TryGetValue(glCommandList, out int count))
            {
                count -= 1;
            }
            else
            {
                count = -1;
            }

            if (count == 0)
            {
                _submittedCommandListCounts.Remove(glCommandList);
            }
            else
            {
                _submittedCommandListCounts[glCommandList] = count;
            }
            return count;
        }

        private int GetCount(OpenGLCommandList glCommandList)
        {
            return _submittedCommandListCounts.TryGetValue(glCommandList, out int count) ? count : 0;
        }

        private protected override void SwapBuffersCore(Swapchain swapchain)
        {
            WaitForIdle();

            _executionThread.SwapBuffers(swapchain);
        }

        private protected override void WaitForIdleCore()
        {
            _executionThread.WaitForIdle();
        }

        public override TextureSampleCount GetSampleCountLimit(PixelFormat format, bool depthFormat)
        {
            return _maxColorTextureSamples;
        }

        private protected override bool GetPixelFormatSupportCore(
            PixelFormat format,
            TextureType type,
            TextureUsage usage,
            out PixelFormatProperties properties)
        {
            if (type == TextureType.Texture1D && !_features.Texture1D
                || !OpenGLFormats.IsFormatSupported(_extensions, format, _backendType))
            {
                properties = default(PixelFormatProperties);
                return false;
            }

            uint sampleCounts = 0;
            int max = (int)_maxColorTextureSamples + 1;
            for (int i = 0; i < max; i++)
            {
                sampleCounts |= (uint)(1 << i);
            }

            properties = new PixelFormatProperties(
                _maxTextureSize,
                type == TextureType.Texture1D ? 1 : _maxTextureSize,
                type != TextureType.Texture3D ? 1 : _maxTexDepth,
                uint.MaxValue,
                type == TextureType.Texture3D ? 1 : _maxTexArrayLayers,
                sampleCounts);
            return true;
        }

        protected override MappedResource MapCore(MappableResource resource, MapMode mode, uint subresource)
        {
            MappedResourceCacheKey key = new MappedResourceCacheKey(resource, subresource);
            lock (_mappedResourceLock)
            {
                if (_mappedResources.TryGetValue(key, out MappedResourceInfoWithStaging info))
                {
                    if (info.Mode != mode)
                    {
                        throw new VeldridException("The given resource was already mapped with a different MapMode.");
                    }

                    info.RefCount += 1;
                    _mappedResources[key] = info;
                    return info.MappedResource;
                }
            }

            return _executionThread.Map(resource, mode, subresource);
        }

        protected override void UnmapCore(MappableResource resource, uint subresource)
        {
            _executionThread.Unmap(resource, subresource);
        }

        private protected override void UpdateBufferCore(DeviceBuffer buffer, uint bufferOffsetInBytes, IntPtr source, uint sizeInBytes)
        {
            lock (_mappedResourceLock)
            {
                if (_mappedResources.ContainsKey(new MappedResourceCacheKey(buffer, 0)))
                {
                    throw new VeldridException("Cannot call UpdateBuffer on a currently-mapped Buffer.");
                }
            }
            StagingBlock sb = _stagingMemoryPool.Stage(source, sizeInBytes);
            _executionThread.UpdateBuffer(buffer, bufferOffsetInBytes, sb);
        }

        private protected override void UpdateTextureCore(
            Texture texture,
            IntPtr source,
            uint sizeInBytes,
            uint x,
            uint y,
            uint z,
            uint width,
            uint height,
            uint depth,
            uint mipLevel,
            uint arrayLayer)
        {
            StagingBlock textureData = _stagingMemoryPool.Stage(source, sizeInBytes);
            StagingBlock argBlock = _stagingMemoryPool.GetStagingBlock(UpdateTextureArgsSize);
            ref UpdateTextureArgs args = ref Unsafe.AsRef<UpdateTextureArgs>(argBlock.Data);
            args.Data = (IntPtr)textureData.Data;
            args.X = x;
            args.Y = y;
            args.Z = z;
            args.Width = width;
            args.Height = height;
            args.Depth = depth;
            args.MipLevel = mipLevel;
            args.ArrayLayer = arrayLayer;

            _executionThread.UpdateTexture(texture, argBlock.Id, textureData.Id);
        }

        private static readonly uint UpdateTextureArgsSize = (uint)Unsafe.SizeOf<UpdateTextureArgs>();

        private struct UpdateTextureArgs
        {
            public IntPtr Data;
            public uint X;
            public uint Y;
            public uint Z;
            public uint Width;
            public uint Height;
            public uint Depth;
            public uint MipLevel;
            public uint ArrayLayer;
        }

        public override bool WaitForFence(Fence fence, ulong nanosecondTimeout)
        {
            return Util.AssertSubtype<Fence, OpenGLFence>(fence).Wait(nanosecondTimeout);
        }

        public override bool WaitForFences(Fence[] fences, bool waitAll, ulong nanosecondTimeout)
        {
            int msTimeout;
            if (nanosecondTimeout == ulong.MaxValue)
            {
                msTimeout = -1;
            }
            else
            {
                msTimeout = (int)Math.Min(nanosecondTimeout / 1_000_000, int.MaxValue);
            }

            ManualResetEvent[] events = GetResetEventArray(fences.Length);
            for (int i = 0; i < fences.Length; i++)
            {
                events[i] = Util.AssertSubtype<Fence, OpenGLFence>(fences[i]).ResetEvent;
            }
            bool result;
            if (waitAll)
            {
                result = WaitHandle.WaitAll(events, msTimeout);
            }
            else
            {
                int index = WaitHandle.WaitAny(events, msTimeout);
                result = index != WaitHandle.WaitTimeout;
            }

            ReturnResetEventArray(events);

            return result;
        }

        private ManualResetEvent[] GetResetEventArray(int length)
        {
            lock (_resetEventsLock)
            {
                for (int i = _resetEvents.Count - 1; i > 0; i--)
                {
                    ManualResetEvent[] array = _resetEvents[i];
                    if (array.Length == length)
                    {
                        _resetEvents.RemoveAt(i);
                        return array;
                    }
                }
            }

            ManualResetEvent[] newArray = new ManualResetEvent[length];
            return newArray;
        }

        private void ReturnResetEventArray(ManualResetEvent[] array)
        {
            lock (_resetEventsLock)
            {
                _resetEvents.Add(array);
            }
        }

        public override void ResetFence(Fence fence)
        {
            Util.AssertSubtype<Fence, OpenGLFence>(fence).Reset();
        }

        internal static bool IsSupported(GraphicsBackend backend)
        {
            if (RuntimeInformation.IsOSPlatform(OSPlatform.Windows))
            {
                if (backend == GraphicsBackend.OpenGL)
                {
                    return true;
                }
                else
                {
                    (int major, int minor) = WindowsNative.GetMaxGLVersion(backend == GraphicsBackend.OpenGLES);
                    return major != 0 && minor != 0;
                }
            }
            else if (RuntimeInformation.IsOSPlatform(OSPlatform.OSX) && backend == GraphicsBackend.OpenGLES)
            {
                return false;
            }
            else
            {
                return true;
            }
        }

        internal void EnqueueDisposal(OpenGLDeferredResource resource)
        {
            _resourcesToDispose.Enqueue(resource);
        }

        internal void EnqueueDisposal(OpenGLCommandList commandList)
        {
            lock (_commandListDisposalLock)
            {
                if (GetCount(commandList) > 0)
                {
                    _commandListsToDispose.Add(commandList);
                }
                else
                {
                    commandList.DestroyResources();
                }
            }
        }

        internal bool CheckCommandListDisposal(OpenGLCommandList commandList)
        {

            lock (_commandListDisposalLock)
            {
                int count = DecrementCount(commandList);
                if (count == 0)
                {
                    if (_commandListsToDispose.Remove(commandList))
                    {
                        commandList.DestroyResources();
                        return true;
                    }
                }

                return false;
            }
        }

        private void FlushDisposables()
        {
            while (_resourcesToDispose.TryDequeue(out OpenGLDeferredResource resource))
            {
                resource.DestroyGLResources();
            }
        }

        public void EnableDebugCallback() => EnableDebugCallback(DebugSeverity.DebugSeverityNotification);
        public void EnableDebugCallback(DebugSeverity minimumSeverity) => EnableDebugCallback(DefaultDebugCallback(minimumSeverity));
        public void EnableDebugCallback(DebugProc callback)
        {
            glEnable(EnableCap.DebugOutput);
            CheckLastError();
            // The debug callback delegate must be persisted, otherwise errors will occur
            // when the OpenGL drivers attempt to call it after it has been collected.
            _debugMessageCallback = callback;
            glDebugMessageCallback(_debugMessageCallback, null);
            CheckLastError();
        }

        private DebugProc DefaultDebugCallback(DebugSeverity minimumSeverity)
        {
            return (source, type, id, severity, length, message, userParam) =>
            {
                if (severity >= minimumSeverity
                    && type != DebugType.DebugTypeMarker
                    && type != DebugType.DebugTypePushGroup
                    && type != DebugType.DebugTypePopGroup)
                {
                    string messageString = Marshal.PtrToStringAnsi((IntPtr)message, (int)length);
                    Debug.WriteLine($"GL DEBUG MESSAGE: {source}, {type}, {id}. {severity}: {messageString}");
                }
            };
        }

        protected override void PlatformDispose()
        {
            FlushAndFinish();
            _executionThread.Terminate();
            if (_ownedWindow != IntPtr.Zero)
            {
                WindowsNative.DestroyWindow(_ownedWindow);
            }
        }

        internal OpenGLPlatformInfo CreateSharedContext(
            GraphicsDeviceOptions options,
            SwapchainDescription scDesc,
            GraphicsBackend backendType,
            IntPtr shareContext)
        {
            OpenGLPlatformInfo info = OpenGLContextCreation.CreateContext(options, scDesc, backendType, shareContext);
            if (scDesc.Source is Win32SwapchainSource)
            {
                _executionThread.ShareContexts(info.OpenGLContextHandle);
            }
            return info;
        }

        internal void RegisterSecondarySwapchain(OpenGLSecondarySwapchain sc)
        {
            lock (_secondarySwapchains)
            {
                _secondarySwapchains.Add(sc);
            }
        }

        public override bool GetOpenGLInfo(out BackendInfoOpenGL info)
        {
            info = _openglInfo;
            return true;
        }

        internal void ExecuteOnGLThread(Action action)
        {
            _executionThread.Run(action);
            _executionThread.WaitForIdle();
        }

        internal void FlushAndFinish()
        {
            _executionThread.FlushAndFinish();
        }

        internal void EnsureResourceInitialized(OpenGLDeferredResource deferredResource)
        {
            _executionThread.InitializeResource(deferredResource);
        }

        internal override uint GetUniformBufferMinOffsetAlignmentCore() => _minUboOffsetAlignment;

        internal override uint GetStructuredBufferMinOffsetAlignmentCore() => _minSsboOffsetAlignment;

        private protected override void SubmitCommandsCore(
            CommandBuffer commandBuffer,
            Semaphore wait,
            Semaphore signal,
            Fence fence)
        {
            OpenGLCommandBuffer glCB = Util.AssertSubtype<CommandBuffer, OpenGLCommandBuffer>(commandBuffer);
            glCB.SubmittedToGraphicsDevice();
            _executionThread.ExecuteCommands(glCB, fence);
        }

        private protected override void SubmitCommandsCore(
            CommandBuffer[] commandBuffers,
            Semaphore[] waits,
            Semaphore[] signals,
            Fence fence)
        {
            foreach (CommandBuffer cb in commandBuffers)
            {
                ((OpenGLCommandBuffer)cb).SubmittedToGraphicsDevice();
            }
            _executionThread.ExecuteCommands(commandBuffers, fence);
        }

        private protected override void SubmitCommandsCore(
            CommandBuffer[] commandBuffers,
            Semaphore wait,
            Semaphore signal,
            Fence fence)
        {
            foreach (CommandBuffer cb in commandBuffers)
            {
                ((OpenGLCommandBuffer)cb).SubmittedToGraphicsDevice();
            }
            _executionThread.ExecuteCommands(commandBuffers, fence);
        }

        private protected override void PresentCore(Swapchain swapchain, Semaphore waitSemaphore, uint index)
        {
            _executionThread.SwapBuffers(swapchain);
        }

        private protected override AcquireResult AcquireNextImageCore(
            Swapchain swapchain,
            Semaphore semaphore,
            Fence fence,
            out uint imageIndex)
        {
            OpenGLSwapchain glSC = Util.AssertSubtype<Swapchain, OpenGLSwapchain>(swapchain);
            glSC.AcquireNextImage();
            imageIndex = glSC.LastAcquiredImage;
            (fence as OpenGLFence)?.Set();
            return AcquireResult.Success;
        }

        private class ExecutionThread
        {
            private readonly OpenGLGraphicsDevice _gd;
            private readonly BlockingCollection<ExecutionThreadWorkItem> _workItems;
            private readonly Action<IntPtr> _makeCurrent;
            private readonly IntPtr _context;
            private bool _terminated;
            private readonly List<Exception> _exceptions = new List<Exception>();
            private readonly object _exceptionsLock = new object();

            public ExecutionThread(
                OpenGLGraphicsDevice gd,
                BlockingCollection<ExecutionThreadWorkItem> workItems,
                Action<IntPtr> makeCurrent,
                IntPtr context)
            {
                _gd = gd;
                _workItems = workItems;
                _makeCurrent = makeCurrent;
                _context = context;
                Thread thread = new Thread(Run);
                thread.IsBackground = true;
                thread.Start();
            }

            private void Run()
            {
                _makeCurrent(_context);
                while (!_terminated)
                {
                    ExecutionThreadWorkItem workItem = _workItems.Take();
                    ExecuteWorkItem(workItem);
                }
            }

            private void ExecuteWorkItem(ExecutionThreadWorkItem workItem)
            {
                try
                {
                    switch (workItem.Type)
                    {
                        case WorkItemType.ExecuteList:
                        {
                            NoAllocCommandEntryList list = (NoAllocCommandEntryList)workItem.Object0;
                            try
                            {
                                list.ExecuteAll(_gd._commandExecutor);
                                if (workItem.Object1 != null)
                                {
                                    ((OpenGLFence)workItem.Object1).Set();
                                }
                            }
                            finally
                            {
                                // if (!_gd.CheckCommandListDisposal(list.Parent))
                                // {
                                //     list.Parent.OnCompleted(list);
                                // }
                            }
                        }
                        break;
                        case WorkItemType.ExecuteCommandBuffer:
                        {
                            if (workItem.Object0 is OpenGLCommandBuffer cb)
                            {
                                try
                                {
                                    cb.BeginExecuting();
                                    cb.GetEntryList().ExecuteAll(_gd._commandExecutor);
                                    cb.EndExecuting();
                                    (workItem.Object1 as OpenGLFence)?.Set();
                                }
                                finally
                                {
                                    // if (!_gd.CheckCommandListDisposal(list.Parent))
                                    // {
                                    //     list.Parent.OnCompleted(list);
                                    // }
                                }
                            }
                            else
                            {
                                CommandBuffer[] cbs = (CommandBuffer[])workItem.Object0;

                                try
                                {
                                    for (uint i = 0; i < workItem.UInt0; i++)
                                    {
                                        CommandBuffer commandBuff = cbs[i];
                                        OpenGLCommandBuffer glCB =
                                            Util.AssertSubtype<CommandBuffer, OpenGLCommandBuffer>(commandBuff);
                                        glCB.BeginExecuting();
                                        glCB.GetEntryList().ExecuteAll(_gd._commandExecutor);
                                        glCB.EndExecuting();
                                    }

                                    (workItem.Object1 as OpenGLFence)?.Set();
                                }
                                finally
                                {
                                    ArrayPool<CommandBuffer>.Shared.Return(cbs);
                                    // if (!_gd.CheckCommandListDisposal(list.Parent))
                                    // {
                                    //     list.Parent.OnCompleted(list);
                                    // }
                                }
                            }
                        }
                        break;
                        case WorkItemType.Map:
                        {
                            MappableResource resourceToMap = (MappableResource)workItem.Object0;
                            ManualResetEventSlim mre = (ManualResetEventSlim)workItem.Object1;
                            MapParams* resultPtr = (MapParams*)Util.UnpackIntPtr(workItem.UInt0, workItem.UInt1);

                            if (resultPtr->Map)
                            {
                                ExecuteMapResource(
                                    resourceToMap,
                                    mre,
                                    resultPtr);
                            }
                            else
                            {
                                ExecuteUnmapResource(resourceToMap, resultPtr->Subresource, mre);
                            }
                        }
                        break;
                        case WorkItemType.UpdateBuffer:
                        {
                            DeviceBuffer updateBuffer = (DeviceBuffer)workItem.Object0;
                            uint offsetInBytes = workItem.UInt0;
                            StagingBlock stagingBlock = _gd.StagingMemoryPool.RetrieveById(workItem.UInt1);

                            _gd._commandExecutor.UpdateBuffer(
                                updateBuffer,
                                offsetInBytes,
                                (IntPtr)stagingBlock.Data,
                                stagingBlock.SizeInBytes);

                            _gd.StagingMemoryPool.Free(stagingBlock);
                        }
                        break;
                        case WorkItemType.UpdateTexture:
                            Texture texture = (Texture)workItem.Object0;
                            StagingMemoryPool pool = _gd.StagingMemoryPool;
                            StagingBlock argBlock = pool.RetrieveById(workItem.UInt0);
                            StagingBlock textureData = pool.RetrieveById(workItem.UInt1);
                            ref UpdateTextureArgs args = ref Unsafe.AsRef<UpdateTextureArgs>(argBlock.Data);

                            _gd._commandExecutor.UpdateTexture(
                                texture, args.Data, args.X, args.Y, args.Z,
                                args.Width, args.Height, args.Depth, args.MipLevel, args.ArrayLayer);

                            pool.Free(argBlock);
                            pool.Free(textureData);
                            break;
                        case WorkItemType.GenericAction:
                        {
                            ((Action)workItem.Object0)();
                        }
                        break;
                        case WorkItemType.TerminateAction:
                        {
                            // Check if the OpenGL context has already been destroyed by the OS. If so, just exit out.
                            uint error = glGetError();
                            if (error == (uint)ErrorCode.InvalidOperation)
                            {
                                return;
                            }
                            _makeCurrent(_gd._glContext);

                            foreach (OpenGLSecondarySwapchain sc in _gd._secondarySwapchains)
                            {
                                sc.Dispose();
                            }

                            _gd.FlushDisposables();
                            _gd._clearCurrentContext();
                            _gd._deleteContext(_gd._glContext);
                            _gd.StagingMemoryPool.Dispose();
                            _terminated = true;
                            ((ManualResetEventSlim)workItem.Object0).Set();
                        }
                        break;
                        case WorkItemType.SetSyncToVerticalBlank:
                        {
                            bool value = workItem.UInt0 == 1 ? true : false;
                            _gd._setSyncToVBlank(value);
                        }
                        break;
                        case WorkItemType.SwapBuffers:
                        {
                            if (workItem.Object0 is OpenGLSecondarySwapchain secondarySC)
                            {
                                IntPtr sync = glFenceSync(FenceCondition.GpuCommandsComplete, 0);
                                CheckLastError();
                                secondarySC.SwapBuffers(sync);
                            }
                            else
                            {
                                _gd._swapBuffers();
                                _gd.FlushDisposables();
                            }
                        }
                        break;
                        case WorkItemType.ShareContext:
                        {
                            _gd._clearCurrentContext();
                            int shareResult = WindowsNative.wglShareLists(_gd.ContextHandle, (IntPtr)workItem.UInt0);
                            ((ManualResetEventSlim)workItem.Object0).Set();
                            _makeCurrent(_context);
                            if (shareResult == 0)
                            {
                                // throw new VeldridException($"Failed to share a new secondary OpenGL context.");
                                Console.WriteLine($"Failed to share a new secondary OpenGL context: {shareResult}.");
                            }
                        }
                        break;
                        case WorkItemType.WaitForIdle:
                        {
                            _gd.FlushDisposables();
                            bool isFullFlush = workItem.UInt0 != 0;
                            if (isFullFlush)
                            {
                                glFlush();
                                glFinish();
                            }
                            ((ManualResetEventSlim)workItem.Object0).Set();
                        }
                        break;
                        case WorkItemType.InitializeResource:
                        {
                            InitializeResourceInfo info = (InitializeResourceInfo)workItem.Object0;
                            try
                            {
                                info.DeferredResource.EnsureResourcesCreated();
                            }
                            catch (Exception e)
                            {
                                info.Exception = e;
                            }
                            finally
                            {
                                info.ResetEvent.Set();
                            }
                        }
                        break;
                        default:
                            throw new InvalidOperationException("Invalid command type: " + workItem.Type);
                    }
                }
                catch (Exception e) when (!Debugger.IsAttached)
                {
                    lock (_exceptionsLock)
                    {
                        _exceptions.Add(e);
                    }
                }
            }

            private void ExecuteMapResource(
                MappableResource resource,
                ManualResetEventSlim mre,
                MapParams* result)
            {
                uint subresource = result->Subresource;
                MapMode mode = result->MapMode;

                MappedResourceCacheKey key = new MappedResourceCacheKey(resource, subresource);
                try
                {
                    lock (_gd._mappedResourceLock)
                    {
                        Debug.Assert(!_gd._mappedResources.ContainsKey(key));
                        if (resource is OpenGLBuffer buffer)
                        {
                            buffer.EnsureResourcesCreated();
                            void* mappedPtr;
                            BufferAccessMask accessMask = OpenGLFormats.VdToGLMapMode(mode);
                            if (_gd.Extensions.ARB_DirectStateAccess)
                            {
                                mappedPtr = glMapNamedBufferRange(buffer.Buffer, IntPtr.Zero, buffer.SizeInBytes, accessMask);
                                CheckLastError();
                            }
                            else
                            {
                                glBindBuffer(BufferTarget.CopyWriteBuffer, buffer.Buffer);
                                CheckLastError();

                                mappedPtr = glMapBufferRange(BufferTarget.CopyWriteBuffer, IntPtr.Zero, (IntPtr)buffer.SizeInBytes, accessMask);
                                CheckLastError();
                            }

                            MappedResourceInfoWithStaging info = new MappedResourceInfoWithStaging();
                            info.MappedResource = new MappedResource(
                                resource,
                                mode,
                                (IntPtr)mappedPtr,
                                buffer.SizeInBytes);
                            info.RefCount = 1;
                            info.Mode = mode;
                            _gd._mappedResources.Add(key, info);
                            result->Data = (IntPtr)mappedPtr;
                            result->DataSize = buffer.SizeInBytes;
                            result->RowPitch = 0;
                            result->DepthPitch = 0;
                            result->Succeeded = true;
                        }
                        else
                        {
                            OpenGLTexture texture = Util.AssertSubtype<MappableResource, OpenGLTexture>(resource);
                            texture.EnsureResourcesCreated();

                            Util.GetMipLevelAndArrayLayer(texture, subresource, out uint mipLevel, out uint arrayLayer);
                            Util.GetMipDimensions(texture, mipLevel, out uint mipWidth, out uint mipHeight, out uint mipDepth);

                            uint depthSliceSize = FormatHelpers.GetDepthPitch(
                                FormatHelpers.GetRowPitch(mipWidth, texture.Format),
                                mipHeight,
                                texture.Format);
                            uint subresourceSize = depthSliceSize * mipDepth;
                            int compressedSize = 0;

                            bool isCompressed = FormatHelpers.IsCompressedFormat(texture.Format);
                            if (isCompressed)
                            {
                                glGetTexLevelParameteriv(
                                    texture.TextureTarget,
                                    (int)mipLevel,
                                    GetTextureParameter.TextureCompressedImageSize,
                                    &compressedSize);
                                CheckLastError();
                            }

                            StagingBlock block = _gd._stagingMemoryPool.GetStagingBlock(subresourceSize);

                            uint packAlignment = 4;
                            if (!isCompressed)
                            {
                                packAlignment = FormatSizeHelpers.GetSizeInBytes(texture.Format);
                            }

                            if (packAlignment < 4)
                            {
                                glPixelStorei(PixelStoreParameter.PackAlignment, (int)packAlignment);
                                CheckLastError();
                            }

                            if (mode == MapMode.Read || mode == MapMode.ReadWrite)
                            {
                                if (!isCompressed)
                                {
                                    // Read data into buffer.
                                    if (_gd.Extensions.ARB_DirectStateAccess && texture.ArrayLayers == 1)
                                    {
                                        int zoffset = texture.ArrayLayers > 1 ? (int)arrayLayer : 0;
                                        glGetTextureSubImage(
                                            texture.Texture,
                                            (int)mipLevel,
                                            0, 0, zoffset,
                                            mipWidth, mipHeight, mipDepth,
                                            texture.GLPixelFormat,
                                            texture.GLPixelType,
                                            subresourceSize,
                                            block.Data);
                                        CheckLastError();
                                    }
                                    else
                                    {
                                        for (uint layer = 0; layer < mipDepth; layer++)
                                        {
                                            uint curLayer = arrayLayer + layer;
                                            uint curOffset = depthSliceSize * layer;
                                            glGenFramebuffers(1, out uint readFB);
                                            CheckLastError();
                                            glBindFramebuffer(FramebufferTarget.ReadFramebuffer, readFB);
                                            CheckLastError();

                                            if (texture.ArrayLayers > 1 || texture.Type == TextureType.Texture3D)
                                            {
                                                glFramebufferTextureLayer(
                                                    FramebufferTarget.ReadFramebuffer,
                                                    GLFramebufferAttachment.ColorAttachment0,
                                                    texture.Texture,
                                                    (int)mipLevel,
                                                    (int)curLayer);
                                                CheckLastError();
                                            }
                                            else if (texture.Type == TextureType.Texture1D)
                                            {
                                                glFramebufferTexture1D(
                                                    FramebufferTarget.ReadFramebuffer,
                                                    GLFramebufferAttachment.ColorAttachment0,
                                                    TextureTarget.Texture1D,
                                                    texture.Texture,
                                                    (int)mipLevel);
                                                CheckLastError();
                                            }
                                            else
                                            {
                                                glFramebufferTexture2D(
                                                    FramebufferTarget.ReadFramebuffer,
                                                    GLFramebufferAttachment.ColorAttachment0,
                                                    TextureTarget.Texture2D,
                                                    texture.Texture,
                                                    (int)mipLevel);
                                                CheckLastError();
                                            }

                                            glReadPixels(
                                                0, 0,
                                                mipWidth, mipHeight,
                                                texture.GLPixelFormat,
                                                texture.GLPixelType,
                                                (byte*)block.Data + curOffset);
                                            CheckLastError();
                                            glDeleteFramebuffers(1, ref readFB);
                                            CheckLastError();
                                        }
                                    }
                                }
                                else // isCompressed
                                {
                                    if (texture.TextureTarget == TextureTarget.Texture2DArray
                                        || texture.TextureTarget == TextureTarget.Texture2DMultisampleArray
                                        || texture.TextureTarget == TextureTarget.TextureCubeMapArray)
                                    {
                                        // We only want a single subresource (array slice), so we need to copy
                                        // a subsection of the downloaded data into our staging block.

                                        uint fullDataSize = (uint)compressedSize;
                                        StagingBlock fullBlock = _gd._stagingMemoryPool.GetStagingBlock(fullDataSize);

                                        if (_gd.Extensions.ARB_DirectStateAccess)
                                        {
                                            glGetCompressedTextureImage(
                                                texture.Texture,
                                                (int)mipLevel,
                                                fullBlock.SizeInBytes,
                                                fullBlock.Data);
                                            CheckLastError();
                                        }
                                        else
                                        {
                                            _gd.TextureSamplerManager.SetTextureTransient(texture.TextureTarget, texture.Texture);
                                            CheckLastError();

                                            glGetCompressedTexImage(texture.TextureTarget, (int)mipLevel, fullBlock.Data);
                                            CheckLastError();
                                        }
                                        byte* sliceStart = (byte*)fullBlock.Data + (arrayLayer * subresourceSize);
                                        Buffer.MemoryCopy(sliceStart, block.Data, subresourceSize, subresourceSize);
                                        _gd._stagingMemoryPool.Free(fullBlock);
                                    }
                                    else
                                    {
                                        if (_gd.Extensions.ARB_DirectStateAccess)
                                        {
                                            glGetCompressedTextureImage(
                                                texture.Texture,
                                                (int)mipLevel,
                                                block.SizeInBytes,
                                                block.Data);
                                            CheckLastError();
                                        }
                                        else
                                        {
                                            _gd.TextureSamplerManager.SetTextureTransient(texture.TextureTarget, texture.Texture);
                                            CheckLastError();

                                            glGetCompressedTexImage(texture.TextureTarget, (int)mipLevel, block.Data);
                                            CheckLastError();
                                        }
                                    }
                                }
                            }

                            if (packAlignment < 4)
                            {
                                glPixelStorei(PixelStoreParameter.PackAlignment, 4);
                                CheckLastError();
                            }

                            uint rowPitch = FormatHelpers.GetRowPitch(mipWidth, texture.Format);
                            uint depthPitch = FormatHelpers.GetDepthPitch(rowPitch, mipHeight, texture.Format);
                            MappedResourceInfoWithStaging info = new MappedResourceInfoWithStaging();
                            info.MappedResource = new MappedResource(
                                resource,
                                mode,
                                (IntPtr)block.Data,
                                subresourceSize,
                                subresource,
                                rowPitch,
                                depthPitch);
                            info.RefCount = 1;
                            info.Mode = mode;
                            info.StagingBlock = block;
                            _gd._mappedResources.Add(key, info);
                            result->Data = (IntPtr)block.Data;
                            result->DataSize = subresourceSize;
                            result->RowPitch = rowPitch;
                            result->DepthPitch = depthPitch;
                            result->Succeeded = true;
                        }
                    }
                }
                catch
                {
                    result->Succeeded = false;
                    throw;
                }
                finally
                {
                    mre.Set();
                }
            }

            private void ExecuteUnmapResource(MappableResource resource, uint subresource, ManualResetEventSlim mre)
            {
                MappedResourceCacheKey key = new MappedResourceCacheKey(resource, subresource);
                lock (_gd._mappedResourceLock)
                {
                    MappedResourceInfoWithStaging info = _gd._mappedResources[key];
                    if (info.RefCount == 1)
                    {
                        if (resource is OpenGLBuffer buffer)
                        {
                            if (_gd.Extensions.ARB_DirectStateAccess)
                            {
                                glUnmapNamedBuffer(buffer.Buffer);
                                CheckLastError();
                            }
                            else
                            {
                                glBindBuffer(BufferTarget.CopyWriteBuffer, buffer.Buffer);
                                CheckLastError();

                                glUnmapBuffer(BufferTarget.CopyWriteBuffer);
                                CheckLastError();
                            }
                        }
                        else
                        {
                            OpenGLTexture texture = Util.AssertSubtype<MappableResource, OpenGLTexture>(resource);

                            if (info.Mode == MapMode.Write || info.Mode == MapMode.ReadWrite)
                            {
                                Util.GetMipLevelAndArrayLayer(texture, subresource, out uint mipLevel, out uint arrayLayer);
                                Util.GetMipDimensions(texture, mipLevel, out uint width, out uint height, out uint depth);

                                IntPtr data = (IntPtr)info.StagingBlock.Data;

                                _gd._commandExecutor.UpdateTexture(
                                    texture,
                                    data,
                                    0, 0, 0,
                                    width, height, depth,
                                    mipLevel,
                                    arrayLayer);
                            }

                            _gd.StagingMemoryPool.Free(info.StagingBlock);
                        }

                        _gd._mappedResources.Remove(key);
                    }
                }

                mre.Set();
            }

            private void CheckExceptions()
            {
                lock (_exceptionsLock)
                {
                    if (_exceptions.Count > 0)
                    {
                        Exception innerException = _exceptions.Count == 1
                            ? _exceptions[0]
                            : new AggregateException(_exceptions.ToArray());
                        _exceptions.Clear();
                        throw new VeldridException(
                            "Error(s) were encountered during the execution of OpenGL commands. See InnerException for more information.",
                            innerException);

                    }
                }
            }

            public MappedResource Map(MappableResource resource, MapMode mode, uint subresource)
            {
                CheckExceptions();

                MapParams mrp = new MapParams();
                mrp.Map = true;
                mrp.Subresource = subresource;
                mrp.MapMode = mode;

                ManualResetEventSlim mre = new ManualResetEventSlim(false);
                _workItems.Add(new ExecutionThreadWorkItem(resource, &mrp, mre));
                mre.Wait();
                if (!mrp.Succeeded)
                {
                    throw new VeldridException("Failed to map OpenGL resource.");
                }

                mre.Dispose();

                return new MappedResource(resource, mode, mrp.Data, mrp.DataSize, mrp.Subresource, mrp.RowPitch, mrp.DepthPitch);
            }

            internal void Unmap(MappableResource resource, uint subresource)
            {
                CheckExceptions();

                MapParams mrp = new MapParams();
                mrp.Map = false;
                mrp.Subresource = subresource;

                ManualResetEventSlim mre = new ManualResetEventSlim(false);
                _workItems.Add(new ExecutionThreadWorkItem(resource, &mrp, mre));
                mre.Wait();
                mre.Dispose();
            }

            public void ExecuteCommands(NoAllocCommandEntryList entryList, Fence fence)
            {
                CheckExceptions();
                // entryList.Parent.OnSubmitted(entryList);
                _workItems.Add(new ExecutionThreadWorkItem(entryList, fence));
            }

            public void ExecuteCommands(OpenGLCommandBuffer cb, Fence fence)
            {
                CheckExceptions();
                _workItems.Add(new ExecutionThreadWorkItem(cb, fence));
            }

            public void ExecuteCommands(CommandBuffer[] cbs, Fence fence)
            {
                if (fence.Signaled)
                {
                    throw new VeldridException("Fence must not be signaled when submitted.");
                }
                CheckExceptions();

                _workItems.Add(new ExecutionThreadWorkItem(cbs, fence));
            }

            internal void UpdateBuffer(DeviceBuffer buffer, uint offsetInBytes, StagingBlock stagingBlock)
            {
                CheckExceptions();

                _workItems.Add(new ExecutionThreadWorkItem(buffer, offsetInBytes, stagingBlock));
            }

            internal void UpdateTexture(Texture texture, uint argBlockId, uint dataBlockId)
            {
                CheckExceptions();

                _workItems.Add(new ExecutionThreadWorkItem(texture, argBlockId, dataBlockId));
            }

            internal void Run(Action a)
            {
                CheckExceptions();

                _workItems.Add(new ExecutionThreadWorkItem(a));
            }

            internal void Terminate()
            {
                CheckExceptions();

                ManualResetEventSlim mre = new ManualResetEventSlim(false);
                _workItems.Add(new ExecutionThreadWorkItem(mre, WorkItemType.TerminateAction));
                mre.Wait();
                mre.Dispose();
            }

            internal void WaitForIdle()
            {
                ManualResetEventSlim mre = new ManualResetEventSlim();
                _workItems.Add(new ExecutionThreadWorkItem(mre, isFullFlush: false));
                mre.Wait();
                mre.Dispose();

                CheckExceptions();
            }

            internal void SetSyncToVerticalBlank(bool value)
            {
                _workItems.Add(new ExecutionThreadWorkItem(value));
            }

            internal void SwapBuffers(Swapchain swapchain)
            {
                _workItems.Add(new ExecutionThreadWorkItem(swapchain));
            }

            internal void ShareContexts(IntPtr contextHandle)
            {
                ManualResetEventSlim mre = new ManualResetEventSlim();
                _workItems.Add(new ExecutionThreadWorkItem(mre, contextHandle));
                mre.Wait();
                mre.Dispose();
            }

            internal void FlushAndFinish()
            {
                ManualResetEventSlim mre = new ManualResetEventSlim();
                _workItems.Add(new ExecutionThreadWorkItem(mre, isFullFlush: true));
                mre.Wait();
                mre.Dispose();

                CheckExceptions();
            }

            internal void InitializeResource(OpenGLDeferredResource deferredResource)
            {
                InitializeResourceInfo info = new InitializeResourceInfo(deferredResource, new ManualResetEventSlim());
                _workItems.Add(new ExecutionThreadWorkItem(info));
                info.ResetEvent.Wait();
                info.ResetEvent.Dispose();

                if (info.Exception != null)
                {
                    throw info.Exception;
                }
            }
        }

        public enum WorkItemType : byte
        {
            Map,
            Unmap,
            ExecuteList,
            UpdateBuffer,
            UpdateTexture,
            GenericAction,
            TerminateAction,
            SetSyncToVerticalBlank,
            SwapBuffers,
            WaitForIdle,
            ShareContext,
            ExecuteCommandBuffer,
            InitializeResource,
        }

        private unsafe struct ExecutionThreadWorkItem
        {
            public readonly WorkItemType Type;
            public readonly object Object0;
            public readonly object Object1;
            public readonly uint UInt0;
            public readonly uint UInt1;
            public readonly uint UInt2;

            public ExecutionThreadWorkItem(
                MappableResource resource,
                MapParams* mapResult,
                ManualResetEventSlim resetEvent)
            {
                Type = WorkItemType.Map;
                Object0 = resource;
                Object1 = resetEvent;

                Util.PackIntPtr((IntPtr)mapResult, out UInt0, out UInt1);
                UInt2 = 0;
            }

            public ExecutionThreadWorkItem(NoAllocCommandEntryList commandList, Fence fence)
            {
                Type = WorkItemType.ExecuteList;
                Object0 = commandList;
                Object1 = fence;

                UInt0 = 0;
                UInt1 = 0;
                UInt2 = 0;
            }

            public ExecutionThreadWorkItem(OpenGLCommandBuffer cb, Fence fence)
            {
                Type = WorkItemType.ExecuteCommandBuffer;
                Object0 = cb;
                Object1 = fence;

                UInt0 = 0;
                UInt1 = 0;
                UInt2 = 0;
            }

            public ExecutionThreadWorkItem(CommandBuffer[] cbs, Fence fence)
            {
                Type = WorkItemType.ExecuteCommandBuffer;
                CommandBuffer[] rentedArray = ArrayPool<CommandBuffer>.Shared.Rent(cbs.Length);
                Array.Copy(cbs, rentedArray, cbs.Length);
                Object0 = rentedArray;
                UInt0 = (uint)cbs.Length;

                Object1 = fence;

                UInt1 = 0;
                UInt2 = 0;
            }

            public ExecutionThreadWorkItem(DeviceBuffer updateBuffer, uint offsetInBytes, StagingBlock stagedSource)
            {
                Type = WorkItemType.UpdateBuffer;
                Object0 = updateBuffer;
                Object1 = null;

                UInt0 = offsetInBytes;
                UInt1 = stagedSource.Id;
                UInt2 = 0;
            }

            public ExecutionThreadWorkItem(Action a, bool isTermination = false)
            {
                Type = isTermination ? WorkItemType.TerminateAction : WorkItemType.GenericAction;
                Object0 = a;
                Object1 = null;

                UInt0 = 0;
                UInt1 = 0;
                UInt2 = 0;
            }

            public ExecutionThreadWorkItem(Texture texture, uint argBlockId, uint dataBlockId)
            {
                Type = WorkItemType.UpdateTexture;
                Object0 = texture;
                Object1 = null;

                UInt0 = argBlockId;
                UInt1 = dataBlockId;
                UInt2 = 0;
            }

            public ExecutionThreadWorkItem(ManualResetEventSlim mre, bool isFullFlush)
            {
                Type = WorkItemType.WaitForIdle;
                Object0 = mre;
                Object1 = null;

                UInt0 = isFullFlush ? 1u : 0u;
                UInt1 = 0;
                UInt2 = 0;
            }

            public ExecutionThreadWorkItem(ManualResetEventSlim mre, WorkItemType type)
            {
                Type = type;
                Object0 = mre;
                Object1 = null;

                UInt0 = 0;
                UInt1 = 0;
                UInt2 = 0;
            }

            public ExecutionThreadWorkItem(bool value)
            {
                Type = WorkItemType.SetSyncToVerticalBlank;
                Object0 = null;
                Object1 = null;

                UInt0 = value ? 1u : 0u;
                UInt1 = 0;
                UInt2 = 0;
            }

            public ExecutionThreadWorkItem(WorkItemType type)
            {
                Type = type;
                Object0 = null;
                Object1 = null;

                UInt0 = 0;
                UInt1 = 0;
                UInt2 = 0;
            }

            public ExecutionThreadWorkItem(Swapchain sc)
            {
                Type = WorkItemType.SwapBuffers;
                Object0 = sc;
                Object1 = null;

                UInt0 = 0;
                UInt1 = 0;
                UInt2 = 0;
            }

            public ExecutionThreadWorkItem(InitializeResourceInfo info)
            {
                Type = WorkItemType.InitializeResource;
                Object0 = info;
                Object1 = null;

                UInt0 = 0;
                UInt1 = 0;
                UInt2 = 0;
            }

            public ExecutionThreadWorkItem(ManualResetEventSlim mre, IntPtr shareContext)
            {
                Type = WorkItemType.ShareContext;
                Object0 = mre;
                Object1 = null;

                UInt0 = (uint)shareContext;
                UInt1 = 0;
                UInt2 = 0;
            }
        }

        private struct MapParams
        {
            public MapMode MapMode;
            public uint Subresource;
            public bool Map;
            public bool Succeeded;
            public IntPtr Data;
            public uint DataSize;
            public uint RowPitch;
            public uint DepthPitch;
        }

        internal struct MappedResourceInfoWithStaging
        {
            public int RefCount;
            public MapMode Mode;
            public MappedResource MappedResource;
            public StagingBlock StagingBlock;
        }

        private class InitializeResourceInfo
        {
            public OpenGLDeferredResource DeferredResource;
            public ManualResetEventSlim ResetEvent;
            public Exception Exception;

            public InitializeResourceInfo(OpenGLDeferredResource deferredResource, ManualResetEventSlim mre)
            {
                DeferredResource = deferredResource;
                ResetEvent = mre;
            }
        }
    }
}<|MERGE_RESOLUTION|>--- conflicted
+++ resolved
@@ -9,17 +9,12 @@
 using System.Threading;
 using Veldrid.OpenGL.EAGL;
 using static Veldrid.OpenGL.EGL.EGLNative;
-<<<<<<< HEAD
-using NativeLibraryLoader;
 using Veldrid.OpenGL.WGL;
-=======
+using System.Runtime.CompilerServices;
+using Veldrid.CommandRecording;
+using System.Buffers;
+
 using NativeLibrary = NativeLibraryLoader.NativeLibrary;
->>>>>>> a23dc39a
-using System.Runtime.CompilerServices;
-using System.Text;
-using Veldrid.CommandRecording;
-using System.Linq;
-using System.Buffers;
 
 namespace Veldrid.OpenGL
 {
@@ -78,14 +73,10 @@
         private OpenGLSwapchainFramebuffer _swapchainFramebuffer;
         private readonly List<OpenGLSecondarySwapchain> _secondarySwapchains = new List<OpenGLSecondarySwapchain>();
 
-<<<<<<< HEAD
         public int MajorVersion { get; private set; }
         public int MinorVersion { get; private set; }
 
         public override string DeviceName => _deviceName;
-=======
-        public override string DeviceName => _deviceName;
->>>>>>> a23dc39a
 
         public override string VendorName => _vendorName;
 
@@ -156,13 +147,9 @@
             _swapBuffers = platformInfo.SwapBuffers;
             _setSyncToVBlank = platformInfo.SetSyncToVerticalBlank;
             LoadGetString(_glContext, platformInfo.GetProcAddress);
-<<<<<<< HEAD
-            string version = Util.GetString(glGetString(StringName.Version));
-=======
             _version = Util.GetString(glGetString(StringName.Version));
             _shadingLanguageVersion = Util.GetString(glGetString(StringName.ShadingLanguageVersion));
             _vendorName = Util.GetString(glGetString(StringName.Vendor));
->>>>>>> a23dc39a
             _deviceName = Util.GetString(glGetString(StringName.Renderer));
             _backendType = _version.StartsWith("OpenGL ES") ? GraphicsBackend.OpenGLES : GraphicsBackend.OpenGL;
 
@@ -219,14 +206,9 @@
                 structuredBuffer: _extensions.StorageBuffers,
                 subsetTextureView: _extensions.ARB_TextureView,
                 commandListDebugMarkers: _extensions.KHR_Debug || _extensions.EXT_DebugMarker,
-<<<<<<< HEAD
-                bufferRangeBinding: true,
+                bufferRangeBinding: _extensions.ARB_uniform_buffer_object,
                 shaderFloat64: _extensions.ARB_GpuShaderFp64,
                 commandBuffers: options.EnableCommandBuffers);
-=======
-                bufferRangeBinding: _extensions.ARB_uniform_buffer_object,
-                shaderFloat64: _extensions.ARB_GpuShaderFp64);
->>>>>>> a23dc39a
 
             int uboAlignment;
             glGetIntegerv(GetPName.UniformBufferOffsetAlignment, &uboAlignment);
