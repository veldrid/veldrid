﻿using static Veldrid.OpenGLBinding.OpenGLNative;
using static Veldrid.OpenGL.OpenGLUtil;
using Veldrid.OpenGLBinding;
using System.Text;
using System.Diagnostics;
using System.Collections.Generic;
using System;

namespace Veldrid.OpenGL
{
    internal unsafe class OpenGLPipeline : Pipeline, OpenGLDeferredResource
    {
        private const uint GL_INVALID_INDEX = 0xFFFFFFFF;
        private readonly OpenGLGraphicsDevice _gd;

#if !VALIDATE_USAGE
        public ResourceLayout[] ResourceLayouts { get; }
#endif

        // Graphics Pipeline
        public Shader[] GraphicsShaders { get; }
        public VertexLayoutDescription[] VertexLayouts { get; }
        public VertexElementDescription[] ReflectedVertexElements { get; }
        public BlendStateDescription BlendState { get; }
        public DepthStencilStateDescription DepthStencilState { get; }
        public RasterizerStateDescription RasterizerState { get; }
        public PrimitiveTopology PrimitiveTopology { get; }

        // Compute Pipeline
        public override bool IsComputePipeline { get; }
        public Shader ComputeShader { get; }

        private uint _program;
        private bool _disposeRequested;
        private bool _disposed;

        private SetBindingsInfo[] _setInfos;

        public int[] VertexStrides { get; }
        public uint[] VertexAttributeLocations { get; }

        public uint Program => _program;

        public uint GetUniformBufferCount(uint setSlot) => _setInfos[setSlot].UniformBufferCount;
        public uint GetShaderStorageBufferCount(uint setSlot) => _setInfos[setSlot].ShaderStorageBufferCount;

        public override string Name { get; set; }

        public override bool IsDisposed => _disposeRequested;

        public OpenGLPipeline(OpenGLGraphicsDevice gd, ref GraphicsPipelineDescription description)
            : base(ref description)
        {
            _gd = gd;
            GraphicsShaders = Util.ShallowClone(description.ShaderSet.Shaders);
            VertexLayouts = Util.ShallowClone(description.ShaderSet.VertexLayouts);
            if (description.ReflectedVertexElements != null)
            {
                ReflectedVertexElements = Util.ShallowClone(description.ReflectedVertexElements);
            }
            if (description.ReflectedResourceLayouts != null)
            {
                ReflectedResourceLayouts = new ResourceLayoutDescription[description.ReflectedResourceLayouts.Length];
                for (uint i = 0; i < ReflectedResourceLayouts.Length; i++)
                {
                    ReflectedResourceLayouts[i] = new ResourceLayoutDescription(
                        Util.ShallowClone(description.ReflectedResourceLayouts[i].Elements));
                }
            }
            BlendState = description.BlendState.ShallowClone();
            DepthStencilState = description.DepthStencilState;
            RasterizerState = description.RasterizerState;
            PrimitiveTopology = description.PrimitiveTopology;

            int numVertexBuffers = description.ShaderSet.VertexLayouts.Length;
            VertexStrides = new int[numVertexBuffers];
            int numVertexAttributes = 0;
            for (int i = 0; i < numVertexBuffers; i++)
            {
                VertexStrides[i] = (int)description.ShaderSet.VertexLayouts[i].Stride;
                numVertexAttributes += description.ShaderSet.VertexLayouts[i].Elements.Length;
            }

            VertexAttributeLocations = new uint[numVertexAttributes];

#if !VALIDATE_USAGE
            ResourceLayouts = Util.ShallowClone(description.ResourceLayouts);
#endif

            RefCount = new ResourceRefCount(DisposeCore);
        }

        public OpenGLPipeline(OpenGLGraphicsDevice gd, ref ComputePipelineDescription description)
            : base(ref description)
        {
            _gd = gd;
            IsComputePipeline = true;
            ComputeShader = description.ComputeShader;
            VertexStrides = Array.Empty<int>();
#if !VALIDATE_USAGE
            ResourceLayouts = Util.ShallowClone(description.ResourceLayouts);
#endif

            RefCount = new ResourceRefCount(DisposeCore);
        }

        public bool Created { get; private set; }
        public ResourceLayoutDescription[] ReflectedResourceLayouts { get; }
        public ResourceRefCount RefCount { get; internal set; }

        public void EnsureResourcesCreated()
        {
            if (!Created)
            {
                CreateGLResources();
            }
        }

        private void CreateGLResources()
        {
            if (!IsComputePipeline)
            {
                CreateGraphicsGLResources();
            }
            else
            {
                CreateComputeGLResources();
            }

            Created = true;
        }

        private void CreateGraphicsGLResources()
        {
            _program = glCreateProgram();
            CheckLastError();
            foreach (Shader stage in GraphicsShaders)
            {
                OpenGLShader glShader = Util.AssertSubtype<Shader, OpenGLShader>(stage);
                glShader.EnsureResourcesCreated();
                glAttachShader(_program, glShader.Shader);
                CheckLastError();
            }

            glLinkProgram(_program);
            CheckLastError();

            uint slot = 0;
            foreach (VertexLayoutDescription layoutDesc in VertexLayouts)
            {
                for (int i = 0; i < layoutDesc.Elements.Length; i++)
                {
<<<<<<< HEAD
                    string elementName = layoutDesc.Elements[i].Name;
                    if (ReflectedVertexElements != null)
                    {
                        elementName = ReflectedVertexElements[slot].Name;
                    }

                    if (elementName != null)
                    {
                        int byteCount = Encoding.UTF8.GetByteCount(elementName) + 1;
                        byte* elementNamePtr = stackalloc byte[byteCount];
                        fixed (char* charPtr = elementName)
                        {
                            int bytesWritten = Encoding.UTF8.GetBytes(charPtr, elementName.Length, elementNamePtr, byteCount);
                            Debug.Assert(bytesWritten == byteCount - 1);
                        }
                        elementNamePtr[byteCount - 1] = 0; // Add null terminator.

                        int location = glGetAttribLocation(_program, elementNamePtr);
                        CheckLastError();
                        VertexAttributeLocations[slot] = (uint)location;
                    }

=======
                    BindAttribLocation(slot, layoutDesc.Elements[i].Name);
>>>>>>> a23dc39a
                    slot += 1;
                }
            }

#if DEBUG && GL_VALIDATE_VERTEX_INPUT_ELEMENTS
            slot = 0;
            foreach (VertexLayoutDescription layoutDesc in VertexLayouts)
            {
                for (int i = 0; i < layoutDesc.Elements.Length; i++)
                {
<<<<<<< HEAD
                    string elementName = layoutDesc.Elements[i].Name;
                    if (ReflectedVertexElements != null)
                    {
                        elementName = ReflectedVertexElements[slot].Name;
                    }

                    int byteCount = Encoding.UTF8.GetByteCount(elementName) + 1;
                    byte* elementNamePtr = stackalloc byte[byteCount];
                    fixed (char* charPtr = elementName)
                    {
                        int bytesWritten = Encoding.UTF8.GetBytes(charPtr, elementName.Length, elementNamePtr, byteCount);
                        Debug.Assert(bytesWritten == byteCount - 1);
                    }
                    elementNamePtr[byteCount - 1] = 0; // Add null terminator.

                    int location = glGetAttribLocation(_program, elementNamePtr);
=======
                    int location = GetAttribLocation(layoutDesc.Elements[i].Name);
>>>>>>> a23dc39a
                    if (location == -1)
                    {
                        throw new VeldridException("There was no attribute variable with the name " + elementName);
                    }

                    slot += 1;
                }
            }
#endif

            int linkStatus;
            glGetProgramiv(_program, GetProgramParameterName.LinkStatus, &linkStatus);
            CheckLastError();
            if (linkStatus != 1)
            {
                byte* infoLog = stackalloc byte[4096];
                uint bytesWritten;
                glGetProgramInfoLog(_program, 4096, &bytesWritten, infoLog);
                CheckLastError();
                string log = Encoding.UTF8.GetString(infoLog, (int)bytesWritten);
                throw new VeldridException($"Error linking GL program: {log}");
            }

            ProcessResourceSetLayouts(ResourceLayouts);
        }

        int GetAttribLocation(string elementName)
        {
            int byteCount = Encoding.UTF8.GetByteCount(elementName) + 1;
            byte* elementNamePtr = stackalloc byte[byteCount];
            fixed (char* charPtr = elementName)
            {
                int bytesWritten = Encoding.UTF8.GetBytes(charPtr, elementName.Length, elementNamePtr, byteCount);
                Debug.Assert(bytesWritten == byteCount - 1);
            }
            elementNamePtr[byteCount - 1] = 0; // Add null terminator.

            int location = glGetAttribLocation(_program, elementNamePtr);
            return location;
        }

        void BindAttribLocation(uint slot, string elementName)
        {
            int byteCount = Encoding.UTF8.GetByteCount(elementName) + 1;
            byte* elementNamePtr = stackalloc byte[byteCount];
            fixed (char* charPtr = elementName)
            {
                int bytesWritten = Encoding.UTF8.GetBytes(charPtr, elementName.Length, elementNamePtr, byteCount);
                Debug.Assert(bytesWritten == byteCount - 1);
            }
            elementNamePtr[byteCount - 1] = 0; // Add null terminator.

            glBindAttribLocation(_program, slot, elementNamePtr);
            CheckLastError();
        }

        private void ProcessResourceSetLayouts(ResourceLayout[] layouts)
        {
            int resourceLayoutCount = layouts.Length;
            _setInfos = new SetBindingsInfo[resourceLayoutCount];
            int lastTextureLocation = -1;
            int relativeTextureIndex = -1;
            int relativeImageIndex = -1;
            uint storageBlockIndex = 0; // Tracks OpenGL ES storage buffers.
            for (uint setSlot = 0; setSlot < resourceLayoutCount; setSlot++)
            {
                ResourceLayout setLayout = layouts[setSlot];
                OpenGLResourceLayout glSetLayout = Util.AssertSubtype<ResourceLayout, OpenGLResourceLayout>(setLayout);
                ResourceLayoutElementDescription[] resources = glSetLayout.Elements;

                Dictionary<uint, OpenGLUniformBinding> uniformBindings = new Dictionary<uint, OpenGLUniformBinding>();
                Dictionary<uint, OpenGLTextureBindingSlotInfo> textureBindings = new Dictionary<uint, OpenGLTextureBindingSlotInfo>();
                Dictionary<uint, OpenGLSamplerBindingSlotInfo> samplerBindings = new Dictionary<uint, OpenGLSamplerBindingSlotInfo>();
                Dictionary<uint, OpenGLShaderStorageBinding> storageBufferBindings = new Dictionary<uint, OpenGLShaderStorageBinding>();

                List<int> samplerTrackedRelativeTextureIndices = new List<int>();
                for (uint i = 0; i < resources.Length; i++)
                {
                    ResourceLayoutElementDescription resource = resources[i];
                    string resourceName = resource.Name;
                    if (ReflectedResourceLayouts != null)
                    {
                        if (ReflectedResourceLayouts.Length <= setSlot
                            || ReflectedResourceLayouts[setSlot].Elements.Length <= i
                            || ReflectedResourceLayouts[setSlot].Elements[i].IsUnused)
                        {
                            continue;
                        }
                        else
                        {
                            resourceName = ReflectedResourceLayouts[setSlot].Elements[i].Name;
                        }
                    }

                    if (resource.Kind == ResourceKind.UniformBuffer)
                    {
<<<<<<< HEAD
                        int byteCount = Encoding.UTF8.GetByteCount(resourceName) + 1;
                        byte* resourceNamePtr = stackalloc byte[byteCount];
                        fixed (char* charPtr = resourceName)
                        {
                            int bytesWritten = Encoding.UTF8.GetBytes(charPtr, resourceName.Length, resourceNamePtr, byteCount);
                            Debug.Assert(bytesWritten == byteCount - 1);
                        }
                        resourceNamePtr[byteCount - 1] = 0; // Add null terminator.

                        uint blockIndex = glGetUniformBlockIndex(_program, resourceNamePtr);
                        CheckLastError();
=======
                        uint blockIndex = GetUniformBlockIndex(resource.Name);
>>>>>>> a23dc39a
                        if (blockIndex != GL_INVALID_INDEX)
                        {
                            int blockSize;
                            glGetActiveUniformBlockiv(_program, blockIndex, ActiveUniformBlockParameter.UniformBlockDataSize, &blockSize);
                            CheckLastError();
                            uniformBindings[i] = new OpenGLUniformBinding(_program, blockIndex, (uint)blockSize);
                        }
                    }
                    else if (resource.Kind == ResourceKind.TextureReadOnly)
                    {
<<<<<<< HEAD
                        int byteCount = Encoding.UTF8.GetByteCount(resourceName) + 1;
                        byte* resourceNamePtr = stackalloc byte[byteCount];
                        fixed (char* charPtr = resourceName)
                        {
                            int bytesWritten = Encoding.UTF8.GetBytes(charPtr, resourceName.Length, resourceNamePtr, byteCount);
                            Debug.Assert(bytesWritten == byteCount - 1);
                        }
                        resourceNamePtr[byteCount - 1] = 0; // Add null terminator.
                        int location = glGetUniformLocation(_program, resourceNamePtr);
                        CheckLastError();
#if DEBUG && GL_VALIDATE_SHADER_RESOURCE_NAMES
                        if(location == -1)
                            ReportInvalidResourceName(resourceName);
#endif
=======
                        int location = GetUniformLocation(resource.Name);
>>>>>>> a23dc39a
                        relativeTextureIndex += 1;
                        textureBindings[i] = new OpenGLTextureBindingSlotInfo() { RelativeIndex = relativeTextureIndex, UniformLocation = location };
                        lastTextureLocation = location;
                        samplerTrackedRelativeTextureIndices.Add(relativeTextureIndex);
                    }
                    else if (resource.Kind == ResourceKind.TextureReadWrite)
                    {
<<<<<<< HEAD
                        int byteCount = Encoding.UTF8.GetByteCount(resourceName) + 1;
                        byte* resourceNamePtr = stackalloc byte[byteCount];
                        fixed (char* charPtr = resourceName)
                        {
                            int bytesWritten = Encoding.UTF8.GetBytes(charPtr, resourceName.Length, resourceNamePtr, byteCount);
                            Debug.Assert(bytesWritten == byteCount - 1);
                        }
                        resourceNamePtr[byteCount - 1] = 0; // Add null terminator.
                        int location = glGetUniformLocation(_program, resourceNamePtr);
                        CheckLastError();
#if DEBUG && GL_VALIDATE_SHADER_RESOURCE_NAMES
                        if(location == -1)
                            ReportInvalidResourceName(resourceName);
#endif
=======
                        int location = GetUniformLocation(resource.Name);
>>>>>>> a23dc39a
                        relativeImageIndex += 1;
                        textureBindings[i] = new OpenGLTextureBindingSlotInfo() { RelativeIndex = relativeImageIndex, UniformLocation = location };
                    }
                    else if (resource.Kind == ResourceKind.StructuredBufferReadOnly
                        || resource.Kind == ResourceKind.StructuredBufferReadWrite)
                    {
                        uint storageBlockBinding;
                        if (_gd.BackendType == GraphicsBackend.OpenGL)
                        {
<<<<<<< HEAD
                            int byteCount = Encoding.UTF8.GetByteCount(resourceName) + 1;
                            byte* resourceNamePtr = stackalloc byte[byteCount];
                            fixed (char* charPtr = resourceName)
                            {
                                int bytesWritten = Encoding.UTF8.GetBytes(charPtr, resourceName.Length, resourceNamePtr, byteCount);
                                Debug.Assert(bytesWritten == byteCount - 1);
                            }
                            resourceNamePtr[byteCount - 1] = 0; // Add null terminator.
                            storageBlockBinding = glGetProgramResourceIndex(
                                _program,
                                ProgramInterface.ShaderStorageBlock,
                                resourceNamePtr);
                            CheckLastError();
=======
                            storageBlockBinding = GetProgramResourceIndex(resource.Name, ProgramInterface.ShaderStorageBlock);
>>>>>>> a23dc39a
                        }
                        else
                        {
                            storageBlockBinding = storageBlockIndex;
                            storageBlockIndex += 1;
                        }

                        storageBufferBindings[i] = new OpenGLShaderStorageBinding(storageBlockBinding);
                    }
                    else
                    {
                        Debug.Assert(resource.Kind == ResourceKind.Sampler);

                        int[] relativeIndices = samplerTrackedRelativeTextureIndices.ToArray();
                        samplerTrackedRelativeTextureIndices.Clear();
                        samplerBindings[i] = new OpenGLSamplerBindingSlotInfo()
                        {
                            RelativeIndices = relativeIndices
                        };
                    }
                }

                _setInfos[setSlot] = new SetBindingsInfo(uniformBindings, textureBindings, samplerBindings, storageBufferBindings);
            }
        }

        uint GetUniformBlockIndex(string resourceName)
        {
            int byteCount = Encoding.UTF8.GetByteCount(resourceName) + 1;
            byte* resourceNamePtr = stackalloc byte[byteCount];
            fixed (char* charPtr = resourceName)
            {
                int bytesWritten = Encoding.UTF8.GetBytes(charPtr, resourceName.Length, resourceNamePtr, byteCount);
                Debug.Assert(bytesWritten == byteCount - 1);
            }
            resourceNamePtr[byteCount - 1] = 0; // Add null terminator.

            uint blockIndex = glGetUniformBlockIndex(_program, resourceNamePtr);
            CheckLastError();
#if DEBUG && GL_VALIDATE_SHADER_RESOURCE_NAMES
            if (blockIndex == GL_INVALID_INDEX)
            {
                uint uniformBufferIndex = 0;
                uint bufferNameByteCount = 64;
                byte* bufferNamePtr = stackalloc byte[(int)bufferNameByteCount];
                var names = new List<string>();
                while (true)
                {
                    uint actualLength;
                    glGetActiveUniformBlockName(_program, uniformBufferIndex, bufferNameByteCount, &actualLength, bufferNamePtr);

                    if (glGetError() != 0)
                    {
                        break;
                    }

                    string name = Encoding.UTF8.GetString(bufferNamePtr, (int)actualLength);
                    names.Add(name);
                    uniformBufferIndex++;
                }

                throw new VeldridException($"Unable to bind uniform buffer \"{resourceName}\" by name. Valid names for this pipeline are: {string.Join(", ", names)}");
            }
#endif
            return blockIndex;
        }

        int GetUniformLocation(string resourceName)
        {
            int byteCount = Encoding.UTF8.GetByteCount(resourceName) + 1;
            byte* resourceNamePtr = stackalloc byte[byteCount];
            fixed (char* charPtr = resourceName)
            {
                int bytesWritten = Encoding.UTF8.GetBytes(charPtr, resourceName.Length, resourceNamePtr, byteCount);
                Debug.Assert(bytesWritten == byteCount - 1);
            }
            resourceNamePtr[byteCount - 1] = 0; // Add null terminator.

            int location = glGetUniformLocation(_program, resourceNamePtr);
            CheckLastError();

#if DEBUG && GL_VALIDATE_SHADER_RESOURCE_NAMES
            if (location == -1)
            {
                ReportInvalidUniformName(resourceName);
            }
#endif
            return location;
        }

        uint GetProgramResourceIndex(string resourceName, ProgramInterface resourceType)
        {
            int byteCount = Encoding.UTF8.GetByteCount(resourceName) + 1;

            byte* resourceNamePtr = stackalloc byte[byteCount];
            fixed (char* charPtr = resourceName)
            {
                int bytesWritten = Encoding.UTF8.GetBytes(charPtr, resourceName.Length, resourceNamePtr, byteCount);
                Debug.Assert(bytesWritten == byteCount - 1);
            }
            resourceNamePtr[byteCount - 1] = 0; // Add null terminator.

            uint binding = glGetProgramResourceIndex(_program, resourceType, resourceNamePtr);
            CheckLastError();
#if DEBUG && GL_VALIDATE_SHADER_RESOURCE_NAMES
            if (binding == GL_INVALID_INDEX)
            {
                ReportInvalidResourceName(resourceName, resourceType);
            }
#endif
            return binding;
        }

#if DEBUG && GL_VALIDATE_SHADER_RESOURCE_NAMES
        void ReportInvalidUniformName(string uniformName)
        {
            uint uniformIndex = 0;
            uint resourceNameByteCount = 64;
            byte* resourceNamePtr = stackalloc byte[(int)resourceNameByteCount];

            var names = new List<string>();
            while (true)
            {
                uint actualLength;
                int size;
                uint type;
                glGetActiveUniform(_program, uniformIndex, resourceNameByteCount,
                    &actualLength, &size, &type, resourceNamePtr);

                if (glGetError() != 0)
                {
                    break;
                }

                string name = Encoding.UTF8.GetString(resourceNamePtr, (int)actualLength);
                names.Add(name);
                uniformIndex++;
            }

            throw new VeldridException($"Unable to bind uniform \"{uniformName}\" by name. Valid names for this pipeline are: {string.Join(", ", names)}");
        }

        void ReportInvalidResourceName(string resourceName, ProgramInterface resourceType)
        {
            // glGetProgramInterfaceiv and glGetProgramResourceName are only available in 4.3+
            if (_gd.ApiVersion.Major < 4 || (_gd.ApiVersion.Major == 4 && _gd.ApiVersion.Minor < 3))
            {
                return;
            }

            int maxLength = 0;
            int resourceCount = 0;
            glGetProgramInterfaceiv(_program, resourceType, ProgramInterfaceParameterName.MaxNameLength, &maxLength);
            glGetProgramInterfaceiv(_program, resourceType, ProgramInterfaceParameterName.ActiveResources, &resourceCount);
            byte* resourceNamePtr = stackalloc byte[maxLength];

            var names = new List<string>();
            for (uint resourceIndex = 0; resourceIndex < resourceCount; resourceIndex++)
            {
                uint actualLength;
                glGetProgramResourceName(_program, resourceType, resourceIndex, (uint)maxLength, &actualLength, resourceNamePtr);

                if (glGetError() != 0)
                {
                    break;
                }

                string name = Encoding.UTF8.GetString(resourceNamePtr, (int)actualLength);
                names.Add(name);
            }

            throw new VeldridException($"Unable to bind {resourceType} \"{resourceName}\" by name. Valid names for this pipeline are: {string.Join(", ", names)}");
        }
#endif

        private void CreateComputeGLResources()
        {
            _program = glCreateProgram();
            CheckLastError();
            OpenGLShader glShader = Util.AssertSubtype<Shader, OpenGLShader>(ComputeShader);
            glShader.EnsureResourcesCreated();
            glAttachShader(_program, glShader.Shader);
            CheckLastError();

            glLinkProgram(_program);
            CheckLastError();

            int linkStatus;
            glGetProgramiv(_program, GetProgramParameterName.LinkStatus, &linkStatus);
            CheckLastError();
            if (linkStatus != 1)
            {
                byte* infoLog = stackalloc byte[4096];
                uint bytesWritten;
                glGetProgramInfoLog(_program, 4096, &bytesWritten, infoLog);
                CheckLastError();
                string log = Encoding.UTF8.GetString(infoLog, (int)bytesWritten);
                throw new VeldridException($"Error linking GL program: {log}");
            }

            ProcessResourceSetLayouts(ResourceLayouts);
        }

        public bool GetUniformBindingForSlot(uint set, uint slot, out OpenGLUniformBinding binding)
        {
            Debug.Assert(_setInfos != null, "EnsureResourcesCreated must be called before accessing resource set information.");
            SetBindingsInfo setInfo = _setInfos[set];
            return setInfo.GetUniformBindingForSlot(slot, out binding);
        }

        public bool GetTextureBindingInfo(uint set, uint slot, out OpenGLTextureBindingSlotInfo binding)
        {
            Debug.Assert(_setInfos != null, "EnsureResourcesCreated must be called before accessing resource set information.");
            SetBindingsInfo setInfo = _setInfos[set];
            return setInfo.GetTextureBindingInfo(slot, out binding);
        }

        public bool GetSamplerBindingInfo(uint set, uint slot, out OpenGLSamplerBindingSlotInfo binding)
        {
            Debug.Assert(_setInfos != null, "EnsureResourcesCreated must be called before accessing resource set information.");
            SetBindingsInfo setInfo = _setInfos[set];
            return setInfo.GetSamplerBindingInfo(slot, out binding);
        }

        public bool GetStorageBufferBindingForSlot(uint set, uint slot, out OpenGLShaderStorageBinding binding)
        {
            Debug.Assert(_setInfos != null, "EnsureResourcesCreated must be called before accessing resource set information.");
            SetBindingsInfo setInfo = _setInfos[set];
            return setInfo.GetStorageBufferBindingForSlot(slot, out binding);

        }

        public override void Dispose() => RefCount.Decrement();

        private void DisposeCore()
        {
            if (!_disposeRequested)
            {
                _disposeRequested = true;
                _gd.EnqueueDisposal(this);
            }
        }

        public void DestroyGLResources()
        {
            if (!_disposed)
            {
                _disposed = true;
                glDeleteProgram(_program);
                CheckLastError();
            }
        }
    }

    internal struct SetBindingsInfo
    {
        private readonly Dictionary<uint, OpenGLUniformBinding> _uniformBindings;
        private readonly Dictionary<uint, OpenGLTextureBindingSlotInfo> _textureBindings;
        private readonly Dictionary<uint, OpenGLSamplerBindingSlotInfo> _samplerBindings;
        private readonly Dictionary<uint, OpenGLShaderStorageBinding> _storageBufferBindings;

        public uint UniformBufferCount { get; }
        public uint ShaderStorageBufferCount { get; }

        public SetBindingsInfo(
            Dictionary<uint, OpenGLUniformBinding> uniformBindings,
            Dictionary<uint, OpenGLTextureBindingSlotInfo> textureBindings,
            Dictionary<uint, OpenGLSamplerBindingSlotInfo> samplerBindings,
            Dictionary<uint, OpenGLShaderStorageBinding> storageBufferBindings)
        {
            _uniformBindings = uniformBindings;
            UniformBufferCount = (uint)uniformBindings.Count;
            _textureBindings = textureBindings;
            _samplerBindings = samplerBindings;
            _storageBufferBindings = storageBufferBindings;
            ShaderStorageBufferCount = (uint)storageBufferBindings.Count;
        }

        public bool GetTextureBindingInfo(uint slot, out OpenGLTextureBindingSlotInfo binding)
        {
            return _textureBindings.TryGetValue(slot, out binding);
        }

        public bool GetSamplerBindingInfo(uint slot, out OpenGLSamplerBindingSlotInfo binding)
        {
            return _samplerBindings.TryGetValue(slot, out binding);
        }

        public bool GetUniformBindingForSlot(uint slot, out OpenGLUniformBinding binding)
        {
            return _uniformBindings.TryGetValue(slot, out binding);
        }

        public bool GetStorageBufferBindingForSlot(uint slot, out OpenGLShaderStorageBinding binding)
        {
            return _storageBufferBindings.TryGetValue(slot, out binding);
        }
    }

    internal struct OpenGLTextureBindingSlotInfo
    {
        /// <summary>
        /// The relative index of this binding with relation to the other textures used by a shader.
        /// Generally, this is the texture unit that the binding will be placed into.
        /// </summary>
        public int RelativeIndex;
        /// <summary>
        /// The uniform location of the binding in the shader program.
        /// </summary>
        public int UniformLocation;
    }

    internal struct OpenGLSamplerBindingSlotInfo
    {
        /// <summary>
        /// The relative indices of this binding with relation to the other textures used by a shader.
        /// Generally, these are the texture units that the sampler will be bound to.
        /// </summary>
        public int[] RelativeIndices;
    }

    internal class OpenGLUniformBinding
    {
        public uint Program { get; }
        public uint BlockLocation { get; }
        public uint BlockSize { get; }

        public OpenGLUniformBinding(uint program, uint blockLocation, uint blockSize)
        {
            Program = program;
            BlockLocation = blockLocation;
            BlockSize = blockSize;
        }
    }

    internal class OpenGLShaderStorageBinding
    {
        public uint StorageBlockBinding { get; }

        public OpenGLShaderStorageBinding(uint storageBlockBinding)
        {
            StorageBlockBinding = storageBlockBinding;
        }
    }
}<|MERGE_RESOLUTION|>--- conflicted
+++ resolved
@@ -150,32 +150,13 @@
             {
                 for (int i = 0; i < layoutDesc.Elements.Length; i++)
                 {
-<<<<<<< HEAD
                     string elementName = layoutDesc.Elements[i].Name;
                     if (ReflectedVertexElements != null)
                     {
                         elementName = ReflectedVertexElements[slot].Name;
                     }
-
-                    if (elementName != null)
-                    {
-                        int byteCount = Encoding.UTF8.GetByteCount(elementName) + 1;
-                        byte* elementNamePtr = stackalloc byte[byteCount];
-                        fixed (char* charPtr = elementName)
-                        {
-                            int bytesWritten = Encoding.UTF8.GetBytes(charPtr, elementName.Length, elementNamePtr, byteCount);
-                            Debug.Assert(bytesWritten == byteCount - 1);
-                        }
-                        elementNamePtr[byteCount - 1] = 0; // Add null terminator.
-
-                        int location = glGetAttribLocation(_program, elementNamePtr);
-                        CheckLastError();
-                        VertexAttributeLocations[slot] = (uint)location;
-                    }
-
-=======
-                    BindAttribLocation(slot, layoutDesc.Elements[i].Name);
->>>>>>> a23dc39a
+                    BindAttribLocation(slot, elementName);
+
                     slot += 1;
                 }
             }
@@ -186,7 +167,6 @@
             {
                 for (int i = 0; i < layoutDesc.Elements.Length; i++)
                 {
-<<<<<<< HEAD
                     string elementName = layoutDesc.Elements[i].Name;
                     if (ReflectedVertexElements != null)
                     {
@@ -202,10 +182,7 @@
                     }
                     elementNamePtr[byteCount - 1] = 0; // Add null terminator.
 
-                    int location = glGetAttribLocation(_program, elementNamePtr);
-=======
-                    int location = GetAttribLocation(layoutDesc.Elements[i].Name);
->>>>>>> a23dc39a
+                    int location = GetAttribLocation(elementName);
                     if (location == -1)
                     {
                         throw new VeldridException("There was no attribute variable with the name " + elementName);
@@ -302,21 +279,7 @@
 
                     if (resource.Kind == ResourceKind.UniformBuffer)
                     {
-<<<<<<< HEAD
-                        int byteCount = Encoding.UTF8.GetByteCount(resourceName) + 1;
-                        byte* resourceNamePtr = stackalloc byte[byteCount];
-                        fixed (char* charPtr = resourceName)
-                        {
-                            int bytesWritten = Encoding.UTF8.GetBytes(charPtr, resourceName.Length, resourceNamePtr, byteCount);
-                            Debug.Assert(bytesWritten == byteCount - 1);
-                        }
-                        resourceNamePtr[byteCount - 1] = 0; // Add null terminator.
-
-                        uint blockIndex = glGetUniformBlockIndex(_program, resourceNamePtr);
-                        CheckLastError();
-=======
                         uint blockIndex = GetUniformBlockIndex(resource.Name);
->>>>>>> a23dc39a
                         if (blockIndex != GL_INVALID_INDEX)
                         {
                             int blockSize;
@@ -327,24 +290,7 @@
                     }
                     else if (resource.Kind == ResourceKind.TextureReadOnly)
                     {
-<<<<<<< HEAD
-                        int byteCount = Encoding.UTF8.GetByteCount(resourceName) + 1;
-                        byte* resourceNamePtr = stackalloc byte[byteCount];
-                        fixed (char* charPtr = resourceName)
-                        {
-                            int bytesWritten = Encoding.UTF8.GetBytes(charPtr, resourceName.Length, resourceNamePtr, byteCount);
-                            Debug.Assert(bytesWritten == byteCount - 1);
-                        }
-                        resourceNamePtr[byteCount - 1] = 0; // Add null terminator.
-                        int location = glGetUniformLocation(_program, resourceNamePtr);
-                        CheckLastError();
-#if DEBUG && GL_VALIDATE_SHADER_RESOURCE_NAMES
-                        if(location == -1)
-                            ReportInvalidResourceName(resourceName);
-#endif
-=======
-                        int location = GetUniformLocation(resource.Name);
->>>>>>> a23dc39a
+                        int location = GetUniformLocation(resourceName);
                         relativeTextureIndex += 1;
                         textureBindings[i] = new OpenGLTextureBindingSlotInfo() { RelativeIndex = relativeTextureIndex, UniformLocation = location };
                         lastTextureLocation = location;
@@ -352,24 +298,7 @@
                     }
                     else if (resource.Kind == ResourceKind.TextureReadWrite)
                     {
-<<<<<<< HEAD
-                        int byteCount = Encoding.UTF8.GetByteCount(resourceName) + 1;
-                        byte* resourceNamePtr = stackalloc byte[byteCount];
-                        fixed (char* charPtr = resourceName)
-                        {
-                            int bytesWritten = Encoding.UTF8.GetBytes(charPtr, resourceName.Length, resourceNamePtr, byteCount);
-                            Debug.Assert(bytesWritten == byteCount - 1);
-                        }
-                        resourceNamePtr[byteCount - 1] = 0; // Add null terminator.
-                        int location = glGetUniformLocation(_program, resourceNamePtr);
-                        CheckLastError();
-#if DEBUG && GL_VALIDATE_SHADER_RESOURCE_NAMES
-                        if(location == -1)
-                            ReportInvalidResourceName(resourceName);
-#endif
-=======
-                        int location = GetUniformLocation(resource.Name);
->>>>>>> a23dc39a
+                        int location = GetUniformLocation(resourceName);
                         relativeImageIndex += 1;
                         textureBindings[i] = new OpenGLTextureBindingSlotInfo() { RelativeIndex = relativeImageIndex, UniformLocation = location };
                     }
@@ -379,23 +308,7 @@
                         uint storageBlockBinding;
                         if (_gd.BackendType == GraphicsBackend.OpenGL)
                         {
-<<<<<<< HEAD
-                            int byteCount = Encoding.UTF8.GetByteCount(resourceName) + 1;
-                            byte* resourceNamePtr = stackalloc byte[byteCount];
-                            fixed (char* charPtr = resourceName)
-                            {
-                                int bytesWritten = Encoding.UTF8.GetBytes(charPtr, resourceName.Length, resourceNamePtr, byteCount);
-                                Debug.Assert(bytesWritten == byteCount - 1);
-                            }
-                            resourceNamePtr[byteCount - 1] = 0; // Add null terminator.
-                            storageBlockBinding = glGetProgramResourceIndex(
-                                _program,
-                                ProgramInterface.ShaderStorageBlock,
-                                resourceNamePtr);
-                            CheckLastError();
-=======
-                            storageBlockBinding = GetProgramResourceIndex(resource.Name, ProgramInterface.ShaderStorageBlock);
->>>>>>> a23dc39a
+                            storageBlockBinding = GetProgramResourceIndex(resourceName, ProgramInterface.ShaderStorageBlock);
                         }
                         else
                         {
