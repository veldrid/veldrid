﻿#define GL_VALIDATE_SHADER_RESOURCE_NAMES
#define GL_VALIDATE_VERTEX_INPUT_ELEMENTS

using static Veldrid.OpenGLBinding.OpenGLNative;
using static Veldrid.OpenGL.OpenGLUtil;
using Veldrid.OpenGLBinding;
using System.Text;
using System.Diagnostics;
using System.Collections.Generic;
using System;
using System.Runtime.CompilerServices;

namespace Veldrid.OpenGL
{
    internal sealed unsafe class OpenGLPipeline : Pipeline, OpenGLDeferredResource
    {
        private const uint GL_INVALID_INDEX = 0xFFFFFFFF;
        private readonly OpenGLGraphicsDevice _gd;

#if !VALIDATE_USAGE
        public ResourceLayout[] ResourceLayouts { get; }
#endif

        // Graphics Pipeline
        public Shader[]? GraphicsShaders { get; }
        public VertexLayoutDescription[]? VertexLayouts { get; }
        public BlendStateDescription BlendState { get; }
        public DepthStencilStateDescription DepthStencilState { get; }
        public RasterizerStateDescription RasterizerState { get; }
        public PrimitiveTopology PrimitiveTopology { get; }

        // Compute Pipeline
        public override bool IsComputePipeline { get; }
        public Shader? ComputeShader { get; }

        private uint _program;
        private bool _disposeRequested;
        private bool _disposed;

        private SetBindingsInfo[] _setInfos = Array.Empty<SetBindingsInfo>();

        public int[]? VertexStrides { get; }

        public uint Program => _program;

        public uint GetUniformBufferCount(uint setSlot) => _setInfos[setSlot].UniformBufferCount;
        public uint GetShaderStorageBufferCount(uint setSlot) => _setInfos[setSlot].ShaderStorageBufferCount;

        public override string? Name { get; set; }

        public override bool IsDisposed => _disposeRequested;

        public OpenGLPipeline(OpenGLGraphicsDevice gd, in GraphicsPipelineDescription description)
            : base(description)
        {
            _gd = gd;
            GraphicsShaders = Util.ShallowClone(description.ShaderSet.Shaders);
            VertexLayouts = Util.ShallowClone(description.ShaderSet.VertexLayouts);
            BlendState = description.BlendState.ShallowClone();
            DepthStencilState = description.DepthStencilState;
            RasterizerState = description.RasterizerState;
            PrimitiveTopology = description.PrimitiveTopology;

            int numVertexBuffers = description.ShaderSet.VertexLayouts.Length;
            VertexStrides = new int[numVertexBuffers];
            for (int i = 0; i < numVertexBuffers; i++)
            {
                VertexStrides[i] = (int)description.ShaderSet.VertexLayouts[i].Stride;
            }

#if !VALIDATE_USAGE
            ResourceLayouts = Util.ShallowClone(description.ResourceLayouts);
#endif
        }

        public OpenGLPipeline(OpenGLGraphicsDevice gd, in ComputePipelineDescription description)
            : base(description)
        {
            _gd = gd;
            IsComputePipeline = true;
            ComputeShader = description.ComputeShader;
            VertexStrides = Array.Empty<int>();
#if !VALIDATE_USAGE
            ResourceLayouts = Util.ShallowClone(description.ResourceLayouts);
#endif
        }

        public bool Created { get; private set; }

        public void EnsureResourcesCreated()
        {
            if (!Created)
            {
                CreateGLResources();
            }
        }

        private void CreateGLResources()
        {
            if (!IsComputePipeline)
            {
                CreateGraphicsGLResources();
            }
            else
            {
                CreateComputeGLResources();
            }

            Created = true;
        }

        [SkipLocalsInit]
        private void CreateGraphicsGLResources()
        {
            _program = glCreateProgram();
            CheckLastError();

            foreach (Shader stage in GraphicsShaders!)
            {
                OpenGLShader glShader = Util.AssertSubtype<Shader, OpenGLShader>(stage);
                glShader.EnsureResourcesCreated();

                glAttachShader(_program, glShader.Shader);
                CheckLastError();
            }

            Span<byte> byteBuffer = stackalloc byte[4096];

            uint slot = 0;
            foreach (VertexLayoutDescription layoutDesc in VertexLayouts!)
            {
                for (int i = 0; i < layoutDesc.Elements.Length; i++)
                {
<<<<<<< HEAD
                    string elementName = layoutDesc.Elements[i].Name;
                    Util.GetNullTerminatedUtf8(elementName, ref byteBuffer);

                    fixed (byte* byteBufferPtr = byteBuffer)
                    {
                        glBindAttribLocation(_program, slot, byteBufferPtr);
                        CheckLastError();
                    }

=======
                    BindAttribLocation(slot, layoutDesc.Elements[i].Name);
>>>>>>> 1aa9b6e1
                    slot += 1;
                }
            }

            glLinkProgram(_program);
            CheckLastError();

#if GL_VALIDATE_VERTEX_INPUT_ELEMENTS
            if (_gd.IsDebug)
            {
                slot = 0;
                foreach (VertexLayoutDescription layoutDesc in VertexLayouts)
                {
<<<<<<< HEAD
                    for (int i = 0; i < layoutDesc.Elements.Length; i++)
                    {
                        string elementName = layoutDesc.Elements[i].Name;
                        Util.GetNullTerminatedUtf8(elementName, ref byteBuffer);

                        fixed (byte* byteBufferPtr = byteBuffer)
                        {
                            int location = glGetAttribLocation(_program, byteBufferPtr);
                            CheckLastError();

                            if (location == -1)
                            {
                                throw new VeldridException(
                                    "There was no attribute variable with the name " + layoutDesc.Elements[i].Name + ". " +
                                    "The compiler may have optimized out unused attribute variables.");
                            }
                        }
                        slot += 1;
                    }
=======
                    int location = GetAttribLocation(layoutDesc.Elements[i].Name);
                    if (location == -1)
                    {
                        throw new VeldridException("There was no attribute variable with the name " + layoutDesc.Elements[i].Name);
                    }

                    slot += 1;
>>>>>>> 1aa9b6e1
                }
            }
#endif

            ProcessLinkedProgram(byteBuffer);
        }

<<<<<<< HEAD
        private void ProcessResourceSetLayouts(ResourceLayout[] layouts, Span<byte> byteBuffer)
=======
        int GetAttribLocation(string elementName)
        {
            int byteCount = Encoding.UTF8.GetByteCount(elementName) + 1;
            byte* elementNamePtr = stackalloc byte[byteCount];
            fixed (char* charPtr = elementName)
            {
                int bytesWritten = Encoding.UTF8.GetBytes(charPtr, elementName.Length, elementNamePtr, byteCount);
                Debug.Assert(bytesWritten == byteCount - 1);
            }
            elementNamePtr[byteCount - 1] = 0; // Add null terminator.

            int location = glGetAttribLocation(_program, elementNamePtr);
            return location;
        }

        void BindAttribLocation(uint slot, string elementName)
        {
            int byteCount = Encoding.UTF8.GetByteCount(elementName) + 1;
            byte* elementNamePtr = stackalloc byte[byteCount];
            fixed (char* charPtr = elementName)
            {
                int bytesWritten = Encoding.UTF8.GetBytes(charPtr, elementName.Length, elementNamePtr, byteCount);
                Debug.Assert(bytesWritten == byteCount - 1);
            }
            elementNamePtr[byteCount - 1] = 0; // Add null terminator.

            glBindAttribLocation(_program, slot, elementNamePtr);
            CheckLastError();
        }

        private void ProcessResourceSetLayouts(ResourceLayout[] layouts)
>>>>>>> 1aa9b6e1
        {
            int resourceLayoutCount = layouts.Length;
            _setInfos = new SetBindingsInfo[resourceLayoutCount];
            int lastTextureLocation = -1;
            int relativeTextureIndex = -1;
            int relativeImageIndex = -1;
            uint storageBlockIndex = 0; // Tracks OpenGL ES storage buffers.

            for (uint setSlot = 0; setSlot < resourceLayoutCount; setSlot++)
            {
                ResourceLayout setLayout = layouts[setSlot];
                OpenGLResourceLayout glSetLayout = Util.AssertSubtype<ResourceLayout, OpenGLResourceLayout>(setLayout);
                ResourceLayoutElementDescription[] resources = glSetLayout.Elements;

                Dictionary<uint, OpenGLUniformBinding> uniformBindings = new();
                Dictionary<uint, OpenGLTextureBindingSlotInfo> textureBindings = new();
                Dictionary<uint, OpenGLSamplerBindingSlotInfo> samplerBindings = new();
                Dictionary<uint, OpenGLShaderStorageBinding> storageBufferBindings = new();

                List<int> samplerTrackedRelativeTextureIndices = new();
                for (uint i = 0; i < resources.Length; i++)
                {
                    ResourceLayoutElementDescription resource = resources[i];
                    if (resource.Kind == ResourceKind.UniformBuffer)
                    {
<<<<<<< HEAD
                        string resourceName = resource.Name;
                        Util.GetNullTerminatedUtf8(resourceName, ref byteBuffer);

                        uint blockIndex;
                        fixed (byte* byteBufferPtr = byteBuffer)
                        {
                            blockIndex = glGetUniformBlockIndex(_program, byteBufferPtr);
                            CheckLastError();
                        }

=======
                        uint blockIndex = GetUniformBlockIndex(resource.Name);
>>>>>>> 1aa9b6e1
                        if (blockIndex != GL_INVALID_INDEX)
                        {
                            int blockSize;
                            glGetActiveUniformBlockiv(_program, blockIndex, ActiveUniformBlockParameter.UniformBlockDataSize, &blockSize);
                            CheckLastError();
                            uniformBindings[i] = new OpenGLUniformBinding(_program, blockIndex, (uint)blockSize);
                        }
<<<<<<< HEAD
#if GL_VALIDATE_SHADER_RESOURCE_NAMES
                        else if (_gd.IsDebug)
                        {
                            VerifyLastError();

                            uint uniformBufferIndex = 0;
                            List<string> names = new();
                            while (true)
                            {
                                uint actualLength;
                                fixed (byte* byteBufferPtr = byteBuffer)
                                {
                                    glGetActiveUniformBlockName(
                                        _program, uniformBufferIndex, (uint)byteBuffer.Length, &actualLength, byteBufferPtr);

                                    if (glGetError() != 0)
                                        break;
                                }

                                string name = Encoding.UTF8.GetString(byteBuffer.Slice(0, (int)actualLength));
                                names.Add(name);
                                uniformBufferIndex++;
                            }

                            throw new VeldridException(
                                $"Unable to bind uniform buffer \"{resourceName}\" by name. " +
                                $"Valid names for this pipeline are: {string.Join(", ", names)}");
                        }
#endif
                    }
                    else if (resource.Kind == ResourceKind.TextureReadOnly)
                    {
                        string resourceName = resource.Name;
                        Util.GetNullTerminatedUtf8(resourceName, ref byteBuffer);

                        int location;
                        fixed (byte* byteBufferPtr = byteBuffer)
                        {
                            location = glGetUniformLocation(_program, byteBufferPtr);
                            CheckLastError();
                        }

#if GL_VALIDATE_SHADER_RESOURCE_NAMES
                        if (location == -1 && _gd.IsDebug)
                            ReportInvalidResourceName(resourceName, byteBuffer);
#endif
=======
                    }
                    else if (resource.Kind == ResourceKind.TextureReadOnly)
                    {
                        int location = GetUniformLocation(resource.Name);
>>>>>>> 1aa9b6e1
                        relativeTextureIndex += 1;
                        textureBindings[i] = new OpenGLTextureBindingSlotInfo()
                        {
                            RelativeIndex = relativeTextureIndex,
                            UniformLocation = location
                        };
                        lastTextureLocation = location;
                        samplerTrackedRelativeTextureIndices.Add(relativeTextureIndex);
                    }
                    else if (resource.Kind == ResourceKind.TextureReadWrite)
                    {
<<<<<<< HEAD
                        string resourceName = resource.Name;
                        Util.GetNullTerminatedUtf8(resourceName, ref byteBuffer);

                        int location;
                        fixed (byte* byteBufferPtr = byteBuffer)
                        {
                            location = glGetUniformLocation(_program, byteBufferPtr);
                            CheckLastError();
                        }

#if GL_VALIDATE_SHADER_RESOURCE_NAMES
                        if (location == -1 && _gd.IsDebug)
                            ReportInvalidResourceName(resourceName, byteBuffer);
#endif
=======
                        int location = GetUniformLocation(resource.Name);
>>>>>>> 1aa9b6e1
                        relativeImageIndex += 1;
                        textureBindings[i] = new OpenGLTextureBindingSlotInfo()
                        {
                            RelativeIndex = relativeImageIndex,
                            UniformLocation = location
                        };
                    }
                    else if (resource.Kind == ResourceKind.StructuredBufferReadOnly
                        || resource.Kind == ResourceKind.StructuredBufferReadWrite)
                    {
                        uint storageBlockBinding;
                        if (_gd.BackendType == GraphicsBackend.OpenGL)
                        {
<<<<<<< HEAD
                            string resourceName = resource.Name;
                            Util.GetNullTerminatedUtf8(resourceName, ref byteBuffer);

                            fixed (byte* byteBufferPtr = byteBuffer)
                            {
                                storageBlockBinding = glGetProgramResourceIndex(
                                    _program,
                                    ProgramInterface.ShaderStorageBlock,
                                    byteBufferPtr);
                            }

#if GL_VALIDATE_SHADER_RESOURCE_NAMES
                            if (_gd.IsDebug && glGetError() != 0)
                            {
                                throw new VeldridException(
                                    $"Unable to bind shader storage block \"{resourceName}\" by name.");
                            }
                            else
                            {
                                CheckLastError();
                            }
#else
                            CheckLastError();
#endif
=======
                            storageBlockBinding = GetProgramResourceIndex(resource.Name, ProgramInterface.ShaderStorageBlock);
>>>>>>> 1aa9b6e1
                        }
                        else
                        {
                            storageBlockBinding = storageBlockIndex;
                            storageBlockIndex += 1;
                        }

                        storageBufferBindings[i] = new OpenGLShaderStorageBinding(storageBlockBinding);
                    }
                    else
                    {
                        Debug.Assert(resource.Kind == ResourceKind.Sampler);

                        int[] relativeIndices = samplerTrackedRelativeTextureIndices.ToArray();
                        samplerTrackedRelativeTextureIndices.Clear();
                        samplerBindings[i] = new OpenGLSamplerBindingSlotInfo()
                        {
                            RelativeIndices = relativeIndices
                        };
                    }
                }

                _setInfos[setSlot] = new SetBindingsInfo(uniformBindings, textureBindings, samplerBindings, storageBufferBindings);
            }
        }

<<<<<<< HEAD
#if GL_VALIDATE_SHADER_RESOURCE_NAMES
        [SkipLocalsInit]
        private void ReportInvalidResourceName(string resourceName, Span<byte> byteBuffer)
=======
        uint GetUniformBlockIndex(string resourceName)
        {
            int byteCount = Encoding.UTF8.GetByteCount(resourceName) + 1;
            byte* resourceNamePtr = stackalloc byte[byteCount];
            fixed (char* charPtr = resourceName)
            {
                int bytesWritten = Encoding.UTF8.GetBytes(charPtr, resourceName.Length, resourceNamePtr, byteCount);
                Debug.Assert(bytesWritten == byteCount - 1);
            }
            resourceNamePtr[byteCount - 1] = 0; // Add null terminator.

            uint blockIndex = glGetUniformBlockIndex(_program, resourceNamePtr);
            CheckLastError();
#if DEBUG && GL_VALIDATE_SHADER_RESOURCE_NAMES
            if (blockIndex == GL_INVALID_INDEX)
            {
                uint uniformBufferIndex = 0;
                uint bufferNameByteCount = 64;
                byte* bufferNamePtr = stackalloc byte[(int)bufferNameByteCount];
                var names = new List<string>();
                while (true)
                {
                    uint actualLength;
                    glGetActiveUniformBlockName(_program, uniformBufferIndex, bufferNameByteCount, &actualLength, bufferNamePtr);

                    if (glGetError() != 0)
                    {
                        break;
                    }

                    string name = Encoding.UTF8.GetString(bufferNamePtr, (int)actualLength);
                    names.Add(name);
                    uniformBufferIndex++;
                }

                throw new VeldridException($"Unable to bind uniform buffer \"{resourceName}\" by name. Valid names for this pipeline are: {string.Join(", ", names)}");
            }
#endif
            return blockIndex;
        }

        int GetUniformLocation(string resourceName)
        {
            int byteCount = Encoding.UTF8.GetByteCount(resourceName) + 1;
            byte* resourceNamePtr = stackalloc byte[byteCount];
            fixed (char* charPtr = resourceName)
            {
                int bytesWritten = Encoding.UTF8.GetBytes(charPtr, resourceName.Length, resourceNamePtr, byteCount);
                Debug.Assert(bytesWritten == byteCount - 1);
            }
            resourceNamePtr[byteCount - 1] = 0; // Add null terminator.

            int location = glGetUniformLocation(_program, resourceNamePtr);
            CheckLastError();

#if DEBUG && GL_VALIDATE_SHADER_RESOURCE_NAMES
            if (location == -1)
            {
                ReportInvalidUniformName(resourceName);
            }
#endif
            return location;
        }

        uint GetProgramResourceIndex(string resourceName, ProgramInterface resourceType)
        {
            int byteCount = Encoding.UTF8.GetByteCount(resourceName) + 1;

            byte* resourceNamePtr = stackalloc byte[byteCount];
            fixed (char* charPtr = resourceName)
            {
                int bytesWritten = Encoding.UTF8.GetBytes(charPtr, resourceName.Length, resourceNamePtr, byteCount);
                Debug.Assert(bytesWritten == byteCount - 1);
            }
            resourceNamePtr[byteCount - 1] = 0; // Add null terminator.

            uint binding = glGetProgramResourceIndex(_program, resourceType, resourceNamePtr);
            CheckLastError();
#if DEBUG && GL_VALIDATE_SHADER_RESOURCE_NAMES
            if (binding == GL_INVALID_INDEX)
            {
                ReportInvalidResourceName(resourceName, resourceType);
            }
#endif
            return binding;
        }

#if DEBUG && GL_VALIDATE_SHADER_RESOURCE_NAMES
        void ReportInvalidUniformName(string uniformName)
>>>>>>> 1aa9b6e1
        {
            VerifyLastError();

            uint uniformIndex = 0;

            List<string> names = new();
            while (true)
            {
                uint actualLength;
                int size;
                uint type;

<<<<<<< HEAD
                fixed (byte* byteBufferPtr = byteBuffer)
                {
                    glGetActiveUniform(_program, uniformIndex, (uint)byteBuffer.Length,
                        &actualLength, &size, &type, byteBufferPtr);

                    if (glGetError() != 0)
                        break;
=======
                if (glGetError() != 0)
                {
                    break;
>>>>>>> 1aa9b6e1
                }

                string name = Encoding.UTF8.GetString(byteBuffer.Slice(0, (int)actualLength));
                names.Add(name);
                uniformIndex++;
            }

<<<<<<< HEAD
            throw new VeldridException(
                $"Unable to bind uniform \"{resourceName}\" by name. " +
                $"Valid names for this pipeline are: {string.Join(", ", names)}");
=======
            throw new VeldridException($"Unable to bind uniform \"{uniformName}\" by name. Valid names for this pipeline are: {string.Join(", ", names)}");
        }

        void ReportInvalidResourceName(string resourceName, ProgramInterface resourceType)
        {
            // glGetProgramInterfaceiv and glGetProgramResourceName are only available in 4.3+
            if (_gd.ApiVersion.Major < 4 || (_gd.ApiVersion.Major == 4 && _gd.ApiVersion.Minor < 3))
            {
                return;
            }

            int maxLength = 0;
            int resourceCount = 0;
            glGetProgramInterfaceiv(_program, resourceType, ProgramInterfaceParameterName.MaxNameLength, &maxLength);
            glGetProgramInterfaceiv(_program, resourceType, ProgramInterfaceParameterName.ActiveResources, &resourceCount);
            byte* resourceNamePtr = stackalloc byte[maxLength];

            var names = new List<string>();
            for (uint resourceIndex = 0; resourceIndex < resourceCount; resourceIndex++)
            {
                uint actualLength;
                glGetProgramResourceName(_program, resourceType, resourceIndex, (uint)maxLength, &actualLength, resourceNamePtr);

                if (glGetError() != 0)
                {
                    break;
                }

                string name = Encoding.UTF8.GetString(resourceNamePtr, (int)actualLength);
                names.Add(name);
            }

            throw new VeldridException($"Unable to bind {resourceType} \"{resourceName}\" by name. Valid names for this pipeline are: {string.Join(", ", names)}");
>>>>>>> 1aa9b6e1
        }
#endif

        [SkipLocalsInit]
        private void CreateComputeGLResources()
        {
            _program = glCreateProgram();
            CheckLastError();

            OpenGLShader glShader = Util.AssertSubtype<Shader, OpenGLShader>(ComputeShader!);
            glShader.EnsureResourcesCreated();

            glAttachShader(_program, glShader.Shader);
            CheckLastError();

            glLinkProgram(_program);
            CheckLastError();

            Span<byte> byteBuffer = stackalloc byte[4096];
            ProcessLinkedProgram(byteBuffer);
        }

        private void ProcessLinkedProgram(Span<byte> byteBuffer)
        {
            int linkStatus = 0;
            glGetProgramiv(_program, GetProgramParameterName.LinkStatus, &linkStatus);
            CheckLastError();

            if (linkStatus != 1)
            {
                int infoLogLength;
                glGetProgramiv(_program, GetProgramParameterName.InfoLogLength, &infoLogLength);
                CheckLastError();

                if (infoLogLength > byteBuffer.Length)
                    byteBuffer = new byte[infoLogLength];

                uint bytesWritten = 0;
                fixed (byte* infoLog = byteBuffer)
                {
                    glGetProgramInfoLog(_program, (uint)byteBuffer.Length, &bytesWritten, infoLog);
                    CheckLastError();
                }

                string log = Util.UTF8.GetString(byteBuffer[..(int)bytesWritten]);
                throw new VeldridException($"Error linking GL program: {log}");
            }

            ProcessResourceSetLayouts(ResourceLayouts, byteBuffer);
        }

        public bool GetUniformBindingForSlot(uint set, uint slot, out OpenGLUniformBinding binding)
        {
            Debug.Assert(_setInfos != null, "EnsureResourcesCreated must be called before accessing resource set information.");
            SetBindingsInfo setInfo = _setInfos[set];
            return setInfo.GetUniformBindingForSlot(slot, out binding);
        }

        public bool GetTextureBindingInfo(uint set, uint slot, out OpenGLTextureBindingSlotInfo binding)
        {
            Debug.Assert(_setInfos != null, "EnsureResourcesCreated must be called before accessing resource set information.");
            SetBindingsInfo setInfo = _setInfos[set];
            return setInfo.GetTextureBindingInfo(slot, out binding);
        }

        public bool GetSamplerBindingInfo(uint set, uint slot, out OpenGLSamplerBindingSlotInfo binding)
        {
            Debug.Assert(_setInfos != null, "EnsureResourcesCreated must be called before accessing resource set information.");
            SetBindingsInfo setInfo = _setInfos[set];
            return setInfo.GetSamplerBindingInfo(slot, out binding);
        }

        public bool GetStorageBufferBindingForSlot(uint set, uint slot, out OpenGLShaderStorageBinding binding)
        {
            Debug.Assert(_setInfos != null, "EnsureResourcesCreated must be called before accessing resource set information.");
            SetBindingsInfo setInfo = _setInfos[set];
            return setInfo.GetStorageBufferBindingForSlot(slot, out binding);
        }

        public override void Dispose()
        {
            if (!_disposeRequested)
            {
                _disposeRequested = true;
                _gd.EnqueueDisposal(this);
            }
        }

        public void DestroyGLResources()
        {
            if (!_disposed)
            {
                _disposed = true;
                glDeleteProgram(_program);
                CheckLastError();
            }
        }
    }

    internal struct SetBindingsInfo
    {
        private readonly Dictionary<uint, OpenGLUniformBinding> _uniformBindings;
        private readonly Dictionary<uint, OpenGLTextureBindingSlotInfo> _textureBindings;
        private readonly Dictionary<uint, OpenGLSamplerBindingSlotInfo> _samplerBindings;
        private readonly Dictionary<uint, OpenGLShaderStorageBinding> _storageBufferBindings;

        public uint UniformBufferCount { get; }
        public uint ShaderStorageBufferCount { get; }

        public SetBindingsInfo(
            Dictionary<uint, OpenGLUniformBinding> uniformBindings,
            Dictionary<uint, OpenGLTextureBindingSlotInfo> textureBindings,
            Dictionary<uint, OpenGLSamplerBindingSlotInfo> samplerBindings,
            Dictionary<uint, OpenGLShaderStorageBinding> storageBufferBindings)
        {
            _uniformBindings = uniformBindings;
            UniformBufferCount = (uint)uniformBindings.Count;
            _textureBindings = textureBindings;
            _samplerBindings = samplerBindings;
            _storageBufferBindings = storageBufferBindings;
            ShaderStorageBufferCount = (uint)storageBufferBindings.Count;
        }

        public bool GetTextureBindingInfo(uint slot, out OpenGLTextureBindingSlotInfo binding)
        {
            return _textureBindings.TryGetValue(slot, out binding);
        }

        public bool GetSamplerBindingInfo(uint slot, out OpenGLSamplerBindingSlotInfo binding)
        {
            return _samplerBindings.TryGetValue(slot, out binding);
        }

        public bool GetUniformBindingForSlot(uint slot, out OpenGLUniformBinding binding)
        {
            return _uniformBindings.TryGetValue(slot, out binding);
        }

        public bool GetStorageBufferBindingForSlot(uint slot, out OpenGLShaderStorageBinding binding)
        {
            return _storageBufferBindings.TryGetValue(slot, out binding);
        }
    }

    internal struct OpenGLTextureBindingSlotInfo
    {
        /// <summary>
        /// The relative index of this binding with relation to the other textures used by a shader.
        /// Generally, this is the texture unit that the binding will be placed into.
        /// </summary>
        public int RelativeIndex;

        /// <summary>
        /// The uniform location of the binding in the shader program.
        /// </summary>
        public int UniformLocation;
    }

    internal struct OpenGLSamplerBindingSlotInfo
    {
        /// <summary>
        /// The relative indices of this binding with relation to the other textures used by a shader.
        /// Generally, these are the texture units that the sampler will be bound to.
        /// </summary>
        public int[] RelativeIndices;
    }

    internal readonly struct OpenGLUniformBinding
    {
        public uint Program { get; }
        public uint BlockLocation { get; }
        public uint BlockSize { get; }

        public OpenGLUniformBinding(uint program, uint blockLocation, uint blockSize)
        {
            Program = program;
            BlockLocation = blockLocation;
            BlockSize = blockSize;
        }
    }

    internal readonly struct OpenGLShaderStorageBinding
    {
        public uint StorageBlockBinding { get; }

        public OpenGLShaderStorageBinding(uint storageBlockBinding)
        {
            StorageBlockBinding = storageBlockBinding;
        }
    }
}<|MERGE_RESOLUTION|>--- conflicted
+++ resolved
@@ -131,19 +131,7 @@
             {
                 for (int i = 0; i < layoutDesc.Elements.Length; i++)
                 {
-<<<<<<< HEAD
-                    string elementName = layoutDesc.Elements[i].Name;
-                    Util.GetNullTerminatedUtf8(elementName, ref byteBuffer);
-
-                    fixed (byte* byteBufferPtr = byteBuffer)
-                    {
-                        glBindAttribLocation(_program, slot, byteBufferPtr);
-                        CheckLastError();
-                    }
-
-=======
                     BindAttribLocation(slot, layoutDesc.Elements[i].Name);
->>>>>>> 1aa9b6e1
                     slot += 1;
                 }
             }
@@ -152,40 +140,19 @@
             CheckLastError();
 
 #if GL_VALIDATE_VERTEX_INPUT_ELEMENTS
-            if (_gd.IsDebug)
-            {
-                slot = 0;
-                foreach (VertexLayoutDescription layoutDesc in VertexLayouts)
+            slot = 0;
+            foreach (VertexLayoutDescription layoutDesc in VertexLayouts)
+            {
+                for (int i = 0; i < layoutDesc.Elements.Length; i++)
                 {
-<<<<<<< HEAD
-                    for (int i = 0; i < layoutDesc.Elements.Length; i++)
-                    {
-                        string elementName = layoutDesc.Elements[i].Name;
-                        Util.GetNullTerminatedUtf8(elementName, ref byteBuffer);
-
-                        fixed (byte* byteBufferPtr = byteBuffer)
-                        {
-                            int location = glGetAttribLocation(_program, byteBufferPtr);
-                            CheckLastError();
-
-                            if (location == -1)
-                            {
-                                throw new VeldridException(
-                                    "There was no attribute variable with the name " + layoutDesc.Elements[i].Name + ". " +
-                                    "The compiler may have optimized out unused attribute variables.");
-                            }
-                        }
-                        slot += 1;
-                    }
-=======
                     int location = GetAttribLocation(layoutDesc.Elements[i].Name);
                     if (location == -1)
                     {
-                        throw new VeldridException("There was no attribute variable with the name " + layoutDesc.Elements[i].Name);
-                    }
-
+                        throw new VeldridException(
+                            "There was no attribute variable with the name " + layoutDesc.Elements[i].Name + ". " +
+                            "The compiler may have optimized out unused attribute variables.");
+                    }
                     slot += 1;
->>>>>>> 1aa9b6e1
                 }
             }
 #endif
@@ -193,10 +160,10 @@
             ProcessLinkedProgram(byteBuffer);
         }
 
-<<<<<<< HEAD
-        private void ProcessResourceSetLayouts(ResourceLayout[] layouts, Span<byte> byteBuffer)
-=======
-        int GetAttribLocation(string elementName)
+            ProcessResourceSetLayouts(ResourceLayouts);
+        }
+
+        private static int GetAttribLocation(string elementName)
         {
             int byteCount = Encoding.UTF8.GetByteCount(elementName) + 1;
             byte* elementNamePtr = stackalloc byte[byteCount];
@@ -211,7 +178,7 @@
             return location;
         }
 
-        void BindAttribLocation(uint slot, string elementName)
+        private void BindAttribLocation(uint slot, string elementName)
         {
             int byteCount = Encoding.UTF8.GetByteCount(elementName) + 1;
             byte* elementNamePtr = stackalloc byte[byteCount];
@@ -227,7 +194,6 @@
         }
 
         private void ProcessResourceSetLayouts(ResourceLayout[] layouts)
->>>>>>> 1aa9b6e1
         {
             int resourceLayoutCount = layouts.Length;
             _setInfos = new SetBindingsInfo[resourceLayoutCount];
@@ -253,20 +219,7 @@
                     ResourceLayoutElementDescription resource = resources[i];
                     if (resource.Kind == ResourceKind.UniformBuffer)
                     {
-<<<<<<< HEAD
-                        string resourceName = resource.Name;
-                        Util.GetNullTerminatedUtf8(resourceName, ref byteBuffer);
-
-                        uint blockIndex;
-                        fixed (byte* byteBufferPtr = byteBuffer)
-                        {
-                            blockIndex = glGetUniformBlockIndex(_program, byteBufferPtr);
-                            CheckLastError();
-                        }
-
-=======
                         uint blockIndex = GetUniformBlockIndex(resource.Name);
->>>>>>> 1aa9b6e1
                         if (blockIndex != GL_INVALID_INDEX)
                         {
                             int blockSize;
@@ -274,94 +227,20 @@
                             CheckLastError();
                             uniformBindings[i] = new OpenGLUniformBinding(_program, blockIndex, (uint)blockSize);
                         }
-<<<<<<< HEAD
-#if GL_VALIDATE_SHADER_RESOURCE_NAMES
-                        else if (_gd.IsDebug)
-                        {
-                            VerifyLastError();
-
-                            uint uniformBufferIndex = 0;
-                            List<string> names = new();
-                            while (true)
-                            {
-                                uint actualLength;
-                                fixed (byte* byteBufferPtr = byteBuffer)
-                                {
-                                    glGetActiveUniformBlockName(
-                                        _program, uniformBufferIndex, (uint)byteBuffer.Length, &actualLength, byteBufferPtr);
-
-                                    if (glGetError() != 0)
-                                        break;
-                                }
-
-                                string name = Encoding.UTF8.GetString(byteBuffer.Slice(0, (int)actualLength));
-                                names.Add(name);
-                                uniformBufferIndex++;
-                            }
-
-                            throw new VeldridException(
-                                $"Unable to bind uniform buffer \"{resourceName}\" by name. " +
-                                $"Valid names for this pipeline are: {string.Join(", ", names)}");
-                        }
-#endif
                     }
                     else if (resource.Kind == ResourceKind.TextureReadOnly)
                     {
-                        string resourceName = resource.Name;
-                        Util.GetNullTerminatedUtf8(resourceName, ref byteBuffer);
-
-                        int location;
-                        fixed (byte* byteBufferPtr = byteBuffer)
-                        {
-                            location = glGetUniformLocation(_program, byteBufferPtr);
-                            CheckLastError();
-                        }
-
-#if GL_VALIDATE_SHADER_RESOURCE_NAMES
-                        if (location == -1 && _gd.IsDebug)
-                            ReportInvalidResourceName(resourceName, byteBuffer);
-#endif
-=======
-                    }
-                    else if (resource.Kind == ResourceKind.TextureReadOnly)
-                    {
                         int location = GetUniformLocation(resource.Name);
->>>>>>> 1aa9b6e1
                         relativeTextureIndex += 1;
-                        textureBindings[i] = new OpenGLTextureBindingSlotInfo()
-                        {
-                            RelativeIndex = relativeTextureIndex,
-                            UniformLocation = location
-                        };
+                        textureBindings[i] = new OpenGLTextureBindingSlotInfo() { RelativeIndex = relativeTextureIndex, UniformLocation = location };
                         lastTextureLocation = location;
                         samplerTrackedRelativeTextureIndices.Add(relativeTextureIndex);
                     }
                     else if (resource.Kind == ResourceKind.TextureReadWrite)
                     {
-<<<<<<< HEAD
-                        string resourceName = resource.Name;
-                        Util.GetNullTerminatedUtf8(resourceName, ref byteBuffer);
-
-                        int location;
-                        fixed (byte* byteBufferPtr = byteBuffer)
-                        {
-                            location = glGetUniformLocation(_program, byteBufferPtr);
-                            CheckLastError();
-                        }
-
-#if GL_VALIDATE_SHADER_RESOURCE_NAMES
-                        if (location == -1 && _gd.IsDebug)
-                            ReportInvalidResourceName(resourceName, byteBuffer);
-#endif
-=======
                         int location = GetUniformLocation(resource.Name);
->>>>>>> 1aa9b6e1
                         relativeImageIndex += 1;
-                        textureBindings[i] = new OpenGLTextureBindingSlotInfo()
-                        {
-                            RelativeIndex = relativeImageIndex,
-                            UniformLocation = location
-                        };
+                        textureBindings[i] = new OpenGLTextureBindingSlotInfo() { RelativeIndex = relativeImageIndex, UniformLocation = location };
                     }
                     else if (resource.Kind == ResourceKind.StructuredBufferReadOnly
                         || resource.Kind == ResourceKind.StructuredBufferReadWrite)
@@ -369,34 +248,7 @@
                         uint storageBlockBinding;
                         if (_gd.BackendType == GraphicsBackend.OpenGL)
                         {
-<<<<<<< HEAD
-                            string resourceName = resource.Name;
-                            Util.GetNullTerminatedUtf8(resourceName, ref byteBuffer);
-
-                            fixed (byte* byteBufferPtr = byteBuffer)
-                            {
-                                storageBlockBinding = glGetProgramResourceIndex(
-                                    _program,
-                                    ProgramInterface.ShaderStorageBlock,
-                                    byteBufferPtr);
-                            }
-
-#if GL_VALIDATE_SHADER_RESOURCE_NAMES
-                            if (_gd.IsDebug && glGetError() != 0)
-                            {
-                                throw new VeldridException(
-                                    $"Unable to bind shader storage block \"{resourceName}\" by name.");
-                            }
-                            else
-                            {
-                                CheckLastError();
-                            }
-#else
-                            CheckLastError();
-#endif
-=======
                             storageBlockBinding = GetProgramResourceIndex(resource.Name, ProgramInterface.ShaderStorageBlock);
->>>>>>> 1aa9b6e1
                         }
                         else
                         {
@@ -423,11 +275,6 @@
             }
         }
 
-<<<<<<< HEAD
-#if GL_VALIDATE_SHADER_RESOURCE_NAMES
-        [SkipLocalsInit]
-        private void ReportInvalidResourceName(string resourceName, Span<byte> byteBuffer)
-=======
         uint GetUniformBlockIndex(string resourceName)
         {
             int byteCount = Encoding.UTF8.GetByteCount(resourceName) + 1;
@@ -441,7 +288,7 @@
 
             uint blockIndex = glGetUniformBlockIndex(_program, resourceNamePtr);
             CheckLastError();
-#if DEBUG && GL_VALIDATE_SHADER_RESOURCE_NAMES
+#if GL_VALIDATE_SHADER_RESOURCE_NAMES
             if (blockIndex == GL_INVALID_INDEX)
             {
                 uint uniformBufferIndex = 0;
@@ -463,8 +310,10 @@
                     uniformBufferIndex++;
                 }
 
-                throw new VeldridException($"Unable to bind uniform buffer \"{resourceName}\" by name. Valid names for this pipeline are: {string.Join(", ", names)}");
-            }
+                            throw new VeldridException(
+                                $"Unable to bind uniform buffer \"{resourceName}\" by name. " +
+                                $"Valid names for this pipeline are: {string.Join(", ", names)}");
+                        }
 #endif
             return blockIndex;
         }
@@ -492,7 +341,7 @@
             return location;
         }
 
-        uint GetProgramResourceIndex(string resourceName, ProgramInterface resourceType)
+        private uint GetProgramResourceIndex(string resourceName, ProgramInterface resourceType)
         {
             int byteCount = Encoding.UTF8.GetByteCount(resourceName) + 1;
 
@@ -506,7 +355,7 @@
 
             uint binding = glGetProgramResourceIndex(_program, resourceType, resourceNamePtr);
             CheckLastError();
-#if DEBUG && GL_VALIDATE_SHADER_RESOURCE_NAMES
+#if GL_VALIDATE_SHADER_RESOURCE_NAMES
             if (binding == GL_INVALID_INDEX)
             {
                 ReportInvalidResourceName(resourceName, resourceType);
@@ -515,9 +364,9 @@
             return binding;
         }
 
-#if DEBUG && GL_VALIDATE_SHADER_RESOURCE_NAMES
-        void ReportInvalidUniformName(string uniformName)
->>>>>>> 1aa9b6e1
+#if GL_VALIDATE_SHADER_RESOURCE_NAMES
+        [SkipLocalsInit]
+        private void ReportInvalidUniformName(string uniformName, Span<byte> byteBuffer)
         {
             VerifyLastError();
 
@@ -530,19 +379,15 @@
                 int size;
                 uint type;
 
-<<<<<<< HEAD
                 fixed (byte* byteBufferPtr = byteBuffer)
                 {
                     glGetActiveUniform(_program, uniformIndex, (uint)byteBuffer.Length,
                         &actualLength, &size, &type, byteBufferPtr);
 
                     if (glGetError() != 0)
+                    {
                         break;
-=======
-                if (glGetError() != 0)
-                {
-                    break;
->>>>>>> 1aa9b6e1
+                    }
                 }
 
                 string name = Encoding.UTF8.GetString(byteBuffer.Slice(0, (int)actualLength));
@@ -550,15 +395,12 @@
                 uniformIndex++;
             }
 
-<<<<<<< HEAD
             throw new VeldridException(
                 $"Unable to bind uniform \"{resourceName}\" by name. " +
                 $"Valid names for this pipeline are: {string.Join(", ", names)}");
-=======
-            throw new VeldridException($"Unable to bind uniform \"{uniformName}\" by name. Valid names for this pipeline are: {string.Join(", ", names)}");
-        }
-
-        void ReportInvalidResourceName(string resourceName, ProgramInterface resourceType)
+        }
+
+        private void ReportInvalidResourceName(string resourceName, ProgramInterface resourceType)
         {
             // glGetProgramInterfaceiv and glGetProgramResourceName are only available in 4.3+
             if (_gd.ApiVersion.Major < 4 || (_gd.ApiVersion.Major == 4 && _gd.ApiVersion.Minor < 3))
@@ -587,8 +429,9 @@
                 names.Add(name);
             }
 
-            throw new VeldridException($"Unable to bind {resourceType} \"{resourceName}\" by name. Valid names for this pipeline are: {string.Join(", ", names)}");
->>>>>>> 1aa9b6e1
+            throw new VeldridException(
+                $"Unable to bind {resourceType} \"{resourceName}\" by name. " +
+                $"Valid names for this pipeline are: {string.Join(", ", names)}");
         }
 #endif
 
