--- conflicted
+++ resolved
@@ -13,13 +13,6 @@
     <LangVersion>7.3</LangVersion>
   </PropertyGroup>
 
-<<<<<<< HEAD
-  <ItemGroup>
-    <PackageReference Include="System.Memory" Version="4.5.3" />
-    <PackageReference Include="System.Numerics.Vectors" Version="4.5.0" />
-    <PackageReference Include="System.Buffers" Version="4.4.0" />
-    <PackageReference Include="System.Runtime.CompilerServices.Unsafe" Version="4.5.2" />
-=======
   <ItemGroup Condition="'$(TargetFramework)' == 'netstandard2.0'">
     <PackageReference Include="System.Memory" Version="4.5.5" />
     <PackageReference Include="System.Numerics.Vectors" Version="4.5.0" />
@@ -27,7 +20,6 @@
   </ItemGroup>
 
   <ItemGroup>
->>>>>>> a23dc39a
     <PackageReference Include="NativeLibraryLoader" Version="1.0.12" />
 
     <PackageReference Include="Vk" Version="1.0.25" Condition="'$(ExcludeVulkan)' != 'true'" />
