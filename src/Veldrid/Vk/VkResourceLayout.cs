--- conflicted
+++ resolved
@@ -1,245 +1,123 @@
-<<<<<<< HEAD
-﻿using TerraFX.Interop.Vulkan;
-using static TerraFX.Interop.Vulkan.Vulkan;
-using static Veldrid.Vulkan.VulkanUtil;
-
-namespace Veldrid.Vulkan
-{
-    internal sealed unsafe class VkResourceLayout : ResourceLayout
-    {
-        private readonly VkGraphicsDevice _gd;
-        private readonly VkDescriptorSetLayout _dsl;
-        private readonly VkDescriptorType[] _descriptorTypes;
-        private bool _disposed;
-        private string? _name;
-
-        public VkDescriptorSetLayout DescriptorSetLayout => _dsl;
-        public VkDescriptorType[] DescriptorTypes => _descriptorTypes;
-        public DescriptorResourceCounts DescriptorResourceCounts { get; }
-        public new int DynamicBufferCount { get; }
-
-        public override bool IsDisposed => _disposed;
-
-        public VkResourceLayout(VkGraphicsDevice gd, in ResourceLayoutDescription description)
-            : base(description)
-        {
-            _gd = gd;
-            ResourceLayoutElementDescription[] elements = description.Elements;
-            _descriptorTypes = new VkDescriptorType[elements.Length];
-            VkDescriptorSetLayoutBinding* bindings = stackalloc VkDescriptorSetLayoutBinding[elements.Length];
-
-            uint uniformBufferCount = 0;
-            uint uniformBufferDynamicCount = 0;
-            uint sampledImageCount = 0;
-            uint samplerCount = 0;
-            uint storageBufferCount = 0;
-            uint storageBufferDynamicCount = 0;
-            uint storageImageCount = 0;
-
-            for (uint i = 0; i < elements.Length; i++)
-            {
-                bindings[i].binding = i;
-                bindings[i].descriptorCount = 1;
-                VkDescriptorType descriptorType = VkFormats.VdToVkDescriptorType(elements[i].Kind, elements[i].Options);
-                bindings[i].descriptorType = descriptorType;
-                bindings[i].stageFlags = VkFormats.VdToVkShaderStages(elements[i].Stages);
-                if ((elements[i].Options & ResourceLayoutElementOptions.DynamicBinding) != 0)
-                {
-                    DynamicBufferCount += 1;
-                }
-
-                _descriptorTypes[i] = descriptorType;
-
-                switch (descriptorType)
-                {
-                    case VkDescriptorType.VK_DESCRIPTOR_TYPE_SAMPLER:
-                        samplerCount += 1;
-                        break;
-                    case VkDescriptorType.VK_DESCRIPTOR_TYPE_SAMPLED_IMAGE:
-                        sampledImageCount += 1;
-                        break;
-                    case VkDescriptorType.VK_DESCRIPTOR_TYPE_STORAGE_IMAGE:
-                        storageImageCount += 1;
-                        break;
-                    case VkDescriptorType.VK_DESCRIPTOR_TYPE_UNIFORM_BUFFER:
-                        uniformBufferCount += 1;
-                        break;
-                    case VkDescriptorType.VK_DESCRIPTOR_TYPE_UNIFORM_BUFFER_DYNAMIC:
-                        uniformBufferDynamicCount += 1;
-                        break;
-                    case VkDescriptorType.VK_DESCRIPTOR_TYPE_STORAGE_BUFFER:
-                        storageBufferCount += 1;
-                        break;
-                    case VkDescriptorType.VK_DESCRIPTOR_TYPE_STORAGE_BUFFER_DYNAMIC:
-                        storageBufferDynamicCount += 1;
-                        break;
-                }
-            }
-
-            DescriptorResourceCounts = new DescriptorResourceCounts(
-                uniformBufferCount,
-                uniformBufferDynamicCount,
-                sampledImageCount,
-                samplerCount,
-                storageBufferCount,
-                storageBufferDynamicCount,
-                storageImageCount);
-
-            VkDescriptorSetLayoutCreateInfo dslCI = new()
-            {
-                sType = VkStructureType.VK_STRUCTURE_TYPE_DESCRIPTOR_SET_LAYOUT_CREATE_INFO,
-                bindingCount = (uint)elements.Length,
-                pBindings = bindings
-            };
-
-            VkDescriptorSetLayout dsl;
-            VkResult result = vkCreateDescriptorSetLayout(_gd.Device, &dslCI, null, &dsl);
-            CheckResult(result);
-            _dsl = dsl;
-        }
-
-        public override string? Name
-        {
-            get => _name;
-            set
-            {
-                _name = value;
-                _gd.SetResourceName(this, value);
-            }
-        }
-
-        public override void Dispose()
-        {
-            if (!_disposed)
-            {
-                _disposed = true;
-                vkDestroyDescriptorSetLayout(_gd.Device, _dsl, null);
-            }
-        }
-    }
-}
-=======
-﻿using TerraFX.Interop.Vulkan;
-using static TerraFX.Interop.Vulkan.Vulkan;
-using static Veldrid.Vulkan.VulkanUtil;
-
-namespace Veldrid.Vulkan
-{
-    internal sealed unsafe class VkResourceLayout : ResourceLayout, IResourceRefCountTarget
-    {
-        private readonly VkGraphicsDevice _gd;
-        private readonly VkDescriptorSetLayout _dsl;
-        private readonly VkDescriptorType[] _descriptorTypes;
-        private string? _name;
-
-        public ResourceRefCount RefCount { get; }
-
-        public VkDescriptorSetLayout DescriptorSetLayout => _dsl;
-        public VkDescriptorType[] DescriptorTypes => _descriptorTypes;
-        public DescriptorResourceCounts DescriptorResourceCounts { get; }
-        public new int DynamicBufferCount { get; }
-
-        public override bool IsDisposed => RefCount.IsDisposed;
-
-        public VkResourceLayout(VkGraphicsDevice gd, in ResourceLayoutDescription description)
-            : base(description)
-        {
-            _gd = gd;
-            ResourceLayoutElementDescription[] elements = description.Elements;
-            _descriptorTypes = new VkDescriptorType[elements.Length];
-            VkDescriptorSetLayoutBinding* bindings = stackalloc VkDescriptorSetLayoutBinding[elements.Length];
-
-            uint uniformBufferCount = 0;
-            uint uniformBufferDynamicCount = 0;
-            uint sampledImageCount = 0;
-            uint samplerCount = 0;
-            uint storageBufferCount = 0;
-            uint storageBufferDynamicCount = 0;
-            uint storageImageCount = 0;
-
-            for (uint i = 0; i < elements.Length; i++)
-            {
-                bindings[i].binding = i;
-                bindings[i].descriptorCount = 1;
-                VkDescriptorType descriptorType = VkFormats.VdToVkDescriptorType(elements[i].Kind, elements[i].Options);
-                bindings[i].descriptorType = descriptorType;
-                bindings[i].stageFlags = VkFormats.VdToVkShaderStages(elements[i].Stages);
-                if ((elements[i].Options & ResourceLayoutElementOptions.DynamicBinding) != 0)
-                {
-                    DynamicBufferCount += 1;
-                }
-
-                _descriptorTypes[i] = descriptorType;
-
-                switch (descriptorType)
-                {
-                    case VkDescriptorType.VK_DESCRIPTOR_TYPE_SAMPLER:
-                        samplerCount += 1;
-                        break;
-                    case VkDescriptorType.VK_DESCRIPTOR_TYPE_SAMPLED_IMAGE:
-                        sampledImageCount += 1;
-                        break;
-                    case VkDescriptorType.VK_DESCRIPTOR_TYPE_STORAGE_IMAGE:
-                        storageImageCount += 1;
-                        break;
-                    case VkDescriptorType.VK_DESCRIPTOR_TYPE_UNIFORM_BUFFER:
-                        uniformBufferCount += 1;
-                        break;
-                    case VkDescriptorType.VK_DESCRIPTOR_TYPE_UNIFORM_BUFFER_DYNAMIC:
-                        uniformBufferDynamicCount += 1;
-                        break;
-                    case VkDescriptorType.VK_DESCRIPTOR_TYPE_STORAGE_BUFFER:
-                        storageBufferCount += 1;
-                        break;
-                    case VkDescriptorType.VK_DESCRIPTOR_TYPE_STORAGE_BUFFER_DYNAMIC:
-                        storageBufferDynamicCount += 1;
-                        break;
-                }
-            }
-
-            DescriptorResourceCounts = new DescriptorResourceCounts(
-                uniformBufferCount,
-                uniformBufferDynamicCount,
-                sampledImageCount,
-                samplerCount,
-                storageBufferCount,
-                storageBufferDynamicCount,
-                storageImageCount);
-
-            VkDescriptorSetLayoutCreateInfo dslCI = new()
-            {
-                sType = VkStructureType.VK_STRUCTURE_TYPE_DESCRIPTOR_SET_LAYOUT_CREATE_INFO,
-                bindingCount = (uint)elements.Length,
-                pBindings = bindings
-            };
-
-            VkDescriptorSetLayout dsl;
-            VkResult result = vkCreateDescriptorSetLayout(_gd.Device, &dslCI, null, &dsl);
-            CheckResult(result);
-            _dsl = dsl;
-
-            RefCount = new ResourceRefCount(this);
-        }
-
-        public override string? Name
-        {
-            get => _name;
-            set
-            {
-                _name = value;
-                _gd.SetResourceName(this, value);
-            }
-        }
-
-        public override void Dispose()
-        {
-            RefCount.DecrementDispose();
-        }
-
-        void IResourceRefCountTarget.RefZeroed()
-        {
-            vkDestroyDescriptorSetLayout(_gd.Device, _dsl, null);
-        }
-    }
-}
->>>>>>> 5a899c87
+﻿using TerraFX.Interop.Vulkan;
+using static TerraFX.Interop.Vulkan.Vulkan;
+using static Veldrid.Vulkan.VulkanUtil;
+
+namespace Veldrid.Vulkan
+{
+    internal sealed unsafe class VkResourceLayout : ResourceLayout, IResourceRefCountTarget
+    {
+        private readonly VkGraphicsDevice _gd;
+        private readonly VkDescriptorSetLayout _dsl;
+        private readonly VkDescriptorType[] _descriptorTypes;
+        private string? _name;
+
+        public ResourceRefCount RefCount { get; }
+
+        public VkDescriptorSetLayout DescriptorSetLayout => _dsl;
+        public VkDescriptorType[] DescriptorTypes => _descriptorTypes;
+        public DescriptorResourceCounts DescriptorResourceCounts { get; }
+        public new int DynamicBufferCount { get; }
+
+        public override bool IsDisposed => RefCount.IsDisposed;
+
+        public VkResourceLayout(VkGraphicsDevice gd, in ResourceLayoutDescription description)
+            : base(description)
+        {
+            _gd = gd;
+            ResourceLayoutElementDescription[] elements = description.Elements;
+            _descriptorTypes = new VkDescriptorType[elements.Length];
+            VkDescriptorSetLayoutBinding* bindings = stackalloc VkDescriptorSetLayoutBinding[elements.Length];
+
+            uint uniformBufferCount = 0;
+            uint uniformBufferDynamicCount = 0;
+            uint sampledImageCount = 0;
+            uint samplerCount = 0;
+            uint storageBufferCount = 0;
+            uint storageBufferDynamicCount = 0;
+            uint storageImageCount = 0;
+
+            for (uint i = 0; i < elements.Length; i++)
+            {
+                bindings[i].binding = i;
+                bindings[i].descriptorCount = 1;
+                VkDescriptorType descriptorType = VkFormats.VdToVkDescriptorType(elements[i].Kind, elements[i].Options);
+                bindings[i].descriptorType = descriptorType;
+                bindings[i].stageFlags = VkFormats.VdToVkShaderStages(elements[i].Stages);
+                if ((elements[i].Options & ResourceLayoutElementOptions.DynamicBinding) != 0)
+                {
+                    DynamicBufferCount += 1;
+                }
+
+                _descriptorTypes[i] = descriptorType;
+
+                switch (descriptorType)
+                {
+                    case VkDescriptorType.VK_DESCRIPTOR_TYPE_SAMPLER:
+                        samplerCount += 1;
+                        break;
+                    case VkDescriptorType.VK_DESCRIPTOR_TYPE_SAMPLED_IMAGE:
+                        sampledImageCount += 1;
+                        break;
+                    case VkDescriptorType.VK_DESCRIPTOR_TYPE_STORAGE_IMAGE:
+                        storageImageCount += 1;
+                        break;
+                    case VkDescriptorType.VK_DESCRIPTOR_TYPE_UNIFORM_BUFFER:
+                        uniformBufferCount += 1;
+                        break;
+                    case VkDescriptorType.VK_DESCRIPTOR_TYPE_UNIFORM_BUFFER_DYNAMIC:
+                        uniformBufferDynamicCount += 1;
+                        break;
+                    case VkDescriptorType.VK_DESCRIPTOR_TYPE_STORAGE_BUFFER:
+                        storageBufferCount += 1;
+                        break;
+                    case VkDescriptorType.VK_DESCRIPTOR_TYPE_STORAGE_BUFFER_DYNAMIC:
+                        storageBufferDynamicCount += 1;
+                        break;
+                }
+            }
+
+            DescriptorResourceCounts = new DescriptorResourceCounts(
+                uniformBufferCount,
+                uniformBufferDynamicCount,
+                sampledImageCount,
+                samplerCount,
+                storageBufferCount,
+                storageBufferDynamicCount,
+                storageImageCount);
+
+            VkDescriptorSetLayoutCreateInfo dslCI = new()
+            {
+                sType = VkStructureType.VK_STRUCTURE_TYPE_DESCRIPTOR_SET_LAYOUT_CREATE_INFO,
+                bindingCount = (uint)elements.Length,
+                pBindings = bindings
+            };
+
+            VkDescriptorSetLayout dsl;
+            VkResult result = vkCreateDescriptorSetLayout(_gd.Device, &dslCI, null, &dsl);
+            CheckResult(result);
+            _dsl = dsl;
+
+            RefCount = new ResourceRefCount(this);
+        }
+
+        public override string? Name
+        {
+            get => _name;
+            set
+            {
+                _name = value;
+                _gd.SetResourceName(this, value);
+            }
+        }
+
+        public override void Dispose()
+        {
+            RefCount.DecrementDispose();
+        }
+
+        void IResourceRefCountTarget.RefZeroed()
+        {
+            vkDestroyDescriptorSetLayout(_gd.Device, _dsl, null);
+        }
+    }
+}