﻿using System;
using System.Diagnostics;
using Vulkan;
using static Vulkan.VulkanNative;

namespace Veldrid.Vk
{
    internal unsafe static class VulkanUtil
    {
        private static Lazy<bool> s_isVulkanLoaded = new Lazy<bool>(TryLoadVulkan);
        private static readonly Lazy<string[]> s_instanceExtensions = new Lazy<string[]>(EnumerateInstanceExtensions);

        [Conditional("DEBUG")]
        public static void CheckResult(VkResult result)
        {
            if (result != VkResult.Success)
            {
                throw new VeldridException("Unsuccessful VkResult: " + result);
            }
        }

        public static bool TryFindMemoryType(VkPhysicalDeviceMemoryProperties memProperties, uint typeFilter, VkMemoryPropertyFlags properties, out uint typeIndex)
        {
            typeIndex = 0;

            for (int i = 0; i < memProperties.memoryTypeCount; i++)
            {
                if (((typeFilter & (1 << i)) != 0)
                    && (memProperties.GetMemoryType((uint)i).propertyFlags & properties) == properties)
                {
                    typeIndex = (uint)i;
                    return true;
                }
            }

            return false;
        }

        public static string[] EnumerateInstanceLayers()
        {
            uint propCount = 0;
            VkResult result = vkEnumerateInstanceLayerProperties(ref propCount, null);
            CheckResult(result);
            if (propCount == 0)
            {
                return Array.Empty<string>();
            }

            VkLayerProperties[] props = new VkLayerProperties[propCount];
            vkEnumerateInstanceLayerProperties(ref propCount, ref props[0]);

            string[] ret = new string[propCount];
            for (int i = 0; i < propCount; i++)
            {
                fixed (byte* layerNamePtr = props[i].layerName)
                {
                    ret[i] = Util.GetString(layerNamePtr);
                }
            }

            return ret;
        }

        public static string[] GetInstanceExtensions() => s_instanceExtensions.Value;

        private static string[] EnumerateInstanceExtensions()
        {
            if (!IsVulkanLoaded())
            {
                return Array.Empty<string>();
            }

            uint propCount = 0;
            VkResult result = vkEnumerateInstanceExtensionProperties((byte*)null, ref propCount, null);
            if (result != VkResult.Success)
            {
                return Array.Empty<string>();
            }

            if (propCount == 0)
            {
                return Array.Empty<string>();
            }

            VkExtensionProperties[] props = new VkExtensionProperties[propCount];
            vkEnumerateInstanceExtensionProperties((byte*)null, ref propCount, ref props[0]);

            string[] ret = new string[propCount];
            for (int i = 0; i < propCount; i++)
            {
                fixed (byte* extensionNamePtr = props[i].extensionName)
                {
                    ret[i] = Util.GetString(extensionNamePtr);
                }
            }

            return ret;
        }

        public static bool IsVulkanLoaded() => s_isVulkanLoaded.Value;
        private static bool TryLoadVulkan()
        {
            try
            {
                uint propCount;
                vkEnumerateInstanceExtensionProperties((byte*)null, &propCount, null);
                return true;
            }
            catch { return false; }
        }

        public static void TransitionImageLayout(
            VkCommandBuffer cb,
            VkImage image,
            uint baseMipLevel,
            uint levelCount,
            uint baseArrayLayer,
            uint layerCount,
            VkImageAspectFlags aspectMask,
            VkImageLayout oldLayout,
            VkImageLayout newLayout)
        {
            Debug.Assert(oldLayout != newLayout);
            VkImageMemoryBarrier barrier = VkImageMemoryBarrier.New();
            barrier.oldLayout = oldLayout;
            barrier.newLayout = newLayout;
            barrier.srcQueueFamilyIndex = QueueFamilyIgnored;
            barrier.dstQueueFamilyIndex = QueueFamilyIgnored;
            barrier.image = image;
            barrier.subresourceRange.aspectMask = aspectMask;
            barrier.subresourceRange.baseMipLevel = baseMipLevel;
            barrier.subresourceRange.levelCount = levelCount;
            barrier.subresourceRange.baseArrayLayer = baseArrayLayer;
            barrier.subresourceRange.layerCount = layerCount;

            VkPipelineStageFlags srcStageFlags = VkPipelineStageFlags.None;
            VkPipelineStageFlags dstStageFlags = VkPipelineStageFlags.None;

            if ((oldLayout == VkImageLayout.Undefined || oldLayout == VkImageLayout.Preinitialized) && newLayout == VkImageLayout.TransferDstOptimal)
            {
                barrier.srcAccessMask = VkAccessFlags.None;
                barrier.dstAccessMask = VkAccessFlags.TransferWrite;
                srcStageFlags = VkPipelineStageFlags.TopOfPipe;
                dstStageFlags = VkPipelineStageFlags.Transfer;
            }
            else if (oldLayout == VkImageLayout.ShaderReadOnlyOptimal && newLayout == VkImageLayout.TransferSrcOptimal)
            {
                barrier.srcAccessMask = VkAccessFlags.ShaderRead;
                barrier.dstAccessMask = VkAccessFlags.TransferRead;
                srcStageFlags = VkPipelineStageFlags.FragmentShader;
                dstStageFlags = VkPipelineStageFlags.Transfer;
            }
            else if (oldLayout == VkImageLayout.ShaderReadOnlyOptimal && newLayout == VkImageLayout.TransferDstOptimal)
            {
                barrier.srcAccessMask = VkAccessFlags.ShaderRead;
                barrier.dstAccessMask = VkAccessFlags.TransferWrite;
                srcStageFlags = VkPipelineStageFlags.FragmentShader;
                dstStageFlags = VkPipelineStageFlags.Transfer;
            }
            else if (oldLayout == VkImageLayout.Preinitialized && newLayout == VkImageLayout.TransferSrcOptimal)
            {
                barrier.srcAccessMask = VkAccessFlags.None;
                barrier.dstAccessMask = VkAccessFlags.TransferRead;
                srcStageFlags = VkPipelineStageFlags.TopOfPipe;
                dstStageFlags = VkPipelineStageFlags.Transfer;
            }
            else if (oldLayout == VkImageLayout.Preinitialized && newLayout == VkImageLayout.General)
            {
                barrier.srcAccessMask = VkAccessFlags.None;
                barrier.dstAccessMask = VkAccessFlags.ShaderRead;
                srcStageFlags = VkPipelineStageFlags.TopOfPipe;
                dstStageFlags = VkPipelineStageFlags.ComputeShader;
            }
            else if (oldLayout == VkImageLayout.Preinitialized && newLayout == VkImageLayout.ShaderReadOnlyOptimal)
            {
                barrier.srcAccessMask = VkAccessFlags.None;
                barrier.dstAccessMask = VkAccessFlags.ShaderRead;
                srcStageFlags = VkPipelineStageFlags.TopOfPipe;
                dstStageFlags = VkPipelineStageFlags.FragmentShader;
            }
            else if (oldLayout == VkImageLayout.General && newLayout == VkImageLayout.ShaderReadOnlyOptimal)
            {
                barrier.srcAccessMask = VkAccessFlags.TransferRead;
                barrier.dstAccessMask = VkAccessFlags.ShaderRead;
                srcStageFlags = VkPipelineStageFlags.Transfer;
                dstStageFlags = VkPipelineStageFlags.FragmentShader;
            }
            else if (oldLayout == VkImageLayout.ShaderReadOnlyOptimal && newLayout == VkImageLayout.General)
            {
                barrier.srcAccessMask = VkAccessFlags.ShaderRead;
                barrier.dstAccessMask = VkAccessFlags.ShaderRead;
                srcStageFlags = VkPipelineStageFlags.FragmentShader;
                dstStageFlags = VkPipelineStageFlags.ComputeShader;
            }
            else if (oldLayout == VkImageLayout.TransferSrcOptimal && newLayout == VkImageLayout.ShaderReadOnlyOptimal)
            {
                barrier.srcAccessMask = VkAccessFlags.TransferRead;
                barrier.dstAccessMask = VkAccessFlags.ShaderRead;
                srcStageFlags = VkPipelineStageFlags.Transfer;
                dstStageFlags = VkPipelineStageFlags.FragmentShader;
            }
            else if (oldLayout == VkImageLayout.TransferDstOptimal && newLayout == VkImageLayout.ShaderReadOnlyOptimal)
            {
                barrier.srcAccessMask = VkAccessFlags.TransferWrite;
                barrier.dstAccessMask = VkAccessFlags.ShaderRead;
                srcStageFlags = VkPipelineStageFlags.Transfer;
                dstStageFlags = VkPipelineStageFlags.FragmentShader;
            }
            else if (oldLayout == VkImageLayout.TransferSrcOptimal && newLayout == VkImageLayout.TransferDstOptimal)
            {
                barrier.srcAccessMask = VkAccessFlags.TransferRead;
                barrier.dstAccessMask = VkAccessFlags.TransferWrite;
                srcStageFlags = VkPipelineStageFlags.Transfer;
                dstStageFlags = VkPipelineStageFlags.Transfer;
            }
            else if (oldLayout == VkImageLayout.TransferDstOptimal && newLayout == VkImageLayout.TransferSrcOptimal)
            {
                barrier.srcAccessMask = VkAccessFlags.TransferWrite;
                barrier.dstAccessMask = VkAccessFlags.TransferRead;
                srcStageFlags = VkPipelineStageFlags.Transfer;
                dstStageFlags = VkPipelineStageFlags.Transfer;
            }
            else if (oldLayout == VkImageLayout.ColorAttachmentOptimal && newLayout == VkImageLayout.TransferSrcOptimal)
            {
                barrier.srcAccessMask = VkAccessFlags.ColorAttachmentWrite;
                barrier.dstAccessMask = VkAccessFlags.TransferRead;
                srcStageFlags = VkPipelineStageFlags.ColorAttachmentOutput;
                dstStageFlags = VkPipelineStageFlags.Transfer;
            }
            else if (oldLayout == VkImageLayout.ColorAttachmentOptimal && newLayout == VkImageLayout.TransferDstOptimal)
            {
                barrier.srcAccessMask = VkAccessFlags.ColorAttachmentWrite;
                barrier.dstAccessMask = VkAccessFlags.TransferWrite;
                srcStageFlags = VkPipelineStageFlags.ColorAttachmentOutput;
                dstStageFlags = VkPipelineStageFlags.Transfer;
            }
            else if (oldLayout == VkImageLayout.ColorAttachmentOptimal && newLayout == VkImageLayout.ShaderReadOnlyOptimal)
            {
                barrier.srcAccessMask = VkAccessFlags.ColorAttachmentWrite;
                barrier.dstAccessMask = VkAccessFlags.ShaderRead;
                srcStageFlags = VkPipelineStageFlags.ColorAttachmentOutput;
                dstStageFlags = VkPipelineStageFlags.FragmentShader;
            }
            else if (oldLayout == VkImageLayout.DepthStencilAttachmentOptimal && newLayout == VkImageLayout.ShaderReadOnlyOptimal)
            {
                barrier.srcAccessMask = VkAccessFlags.DepthStencilAttachmentWrite;
                barrier.dstAccessMask = VkAccessFlags.ShaderRead;
                srcStageFlags = VkPipelineStageFlags.LateFragmentTests;
                dstStageFlags = VkPipelineStageFlags.FragmentShader;
            }
            else if (oldLayout == VkImageLayout.ColorAttachmentOptimal && newLayout == VkImageLayout.PresentSrcKHR)
            {
                barrier.srcAccessMask = VkAccessFlags.ColorAttachmentWrite;
                barrier.dstAccessMask = VkAccessFlags.MemoryRead;
                srcStageFlags = VkPipelineStageFlags.ColorAttachmentOutput;
                dstStageFlags = VkPipelineStageFlags.BottomOfPipe;
            }
            else if (oldLayout == VkImageLayout.TransferSrcOptimal && newLayout == VkImageLayout.ColorAttachmentOptimal)
            {
                barrier.srcAccessMask = VkAccessFlags.TransferRead;
                barrier.dstAccessMask = VkAccessFlags.ColorAttachmentWrite;
                srcStageFlags = VkPipelineStageFlags.Transfer;
                dstStageFlags = VkPipelineStageFlags.ColorAttachmentOutput;
            }
            else if (oldLayout == VkImageLayout.TransferDstOptimal && newLayout == VkImageLayout.PresentSrcKHR)
            {
                barrier.srcAccessMask = VkAccessFlags.TransferWrite;
                barrier.dstAccessMask = VkAccessFlags.MemoryRead;
                srcStageFlags = VkPipelineStageFlags.Transfer;
                dstStageFlags = VkPipelineStageFlags.BottomOfPipe;
            }
            else if (oldLayout == VkImageLayout.TransferDstOptimal && newLayout == VkImageLayout.ColorAttachmentOptimal)
            {
                barrier.srcAccessMask = VkAccessFlags.TransferWrite;
                barrier.dstAccessMask = VkAccessFlags.ColorAttachmentWrite;
                srcStageFlags = VkPipelineStageFlags.Transfer;
                dstStageFlags = VkPipelineStageFlags.ColorAttachmentOutput;
            }
            else if (oldLayout == VkImageLayout.TransferDstOptimal && newLayout == VkImageLayout.DepthStencilAttachmentOptimal)
            {
                barrier.srcAccessMask = VkAccessFlags.TransferWrite;
                barrier.dstAccessMask = VkAccessFlags.DepthStencilAttachmentWrite;
                srcStageFlags = VkPipelineStageFlags.Transfer;
                dstStageFlags = VkPipelineStageFlags.LateFragmentTests;
            }
<<<<<<< HEAD
            else if (oldLayout == VkImageLayout.PresentSrcKHR && newLayout == VkImageLayout.TransferDstOptimal)
            {
                barrier.srcAccessMask = VkAccessFlags.ColorAttachmentWrite;
                barrier.dstAccessMask = VkAccessFlags.TransferWrite;
                srcStageFlags = VkPipelineStageFlags.ColorAttachmentOutput;
                dstStageFlags = VkPipelineStageFlags.Transfer;
            }
            else if (oldLayout == VkImageLayout.TransferDstOptimal && newLayout == VkImageLayout.General)
            {
                barrier.srcAccessMask = VkAccessFlags.TransferWrite;
                barrier.dstAccessMask = VkAccessFlags.ShaderRead;
                srcStageFlags = VkPipelineStageFlags.Transfer;
                dstStageFlags = VkPipelineStageFlags.ComputeShader;
            }
            else if (oldLayout == VkImageLayout.General && newLayout == VkImageLayout.TransferSrcOptimal)
            {
                barrier.srcAccessMask = VkAccessFlags.ShaderWrite;
                barrier.dstAccessMask = VkAccessFlags.TransferRead;
                srcStageFlags = VkPipelineStageFlags.ComputeShader;
                dstStageFlags = VkPipelineStageFlags.Transfer;
            }
            else if (oldLayout == VkImageLayout.TransferSrcOptimal && newLayout == VkImageLayout.General)
            {
                barrier.srcAccessMask = VkAccessFlags.TransferRead;
                barrier.dstAccessMask = VkAccessFlags.ShaderRead;
                srcStageFlags = VkPipelineStageFlags.Transfer;
                dstStageFlags = VkPipelineStageFlags.ComputeShader;
=======
            else if (oldLayout == VkImageLayout.General && newLayout == VkImageLayout.TransferSrcOptimal)
            {
                barrier.srcAccessMask = VkAccessFlags.ShaderWrite;
                barrier.dstAccessMask = VkAccessFlags.TransferRead;
                srcStageFlags = VkPipelineStageFlags.ComputeShader;
                dstStageFlags = VkPipelineStageFlags.Transfer;
            }
            else if (oldLayout == VkImageLayout.General && newLayout == VkImageLayout.TransferDstOptimal)
            {
                barrier.srcAccessMask = VkAccessFlags.ShaderWrite;
                barrier.dstAccessMask = VkAccessFlags.TransferWrite;
                srcStageFlags = VkPipelineStageFlags.ComputeShader;
                dstStageFlags = VkPipelineStageFlags.Transfer;
            }
            else if (oldLayout == VkImageLayout.PresentSrcKHR && newLayout == VkImageLayout.TransferSrcOptimal)
            {
                barrier.srcAccessMask = VkAccessFlags.MemoryRead;
                barrier.dstAccessMask = VkAccessFlags.TransferRead;
                srcStageFlags = VkPipelineStageFlags.BottomOfPipe;
                dstStageFlags = VkPipelineStageFlags.Transfer;
>>>>>>> a23dc39a
            }
            else
            {
                Debug.Fail("Invalid image layout transition.");
            }

            vkCmdPipelineBarrier(
                cb,
                srcStageFlags,
                dstStageFlags,
                VkDependencyFlags.None,
                0, null,
                0, null,
                1, &barrier);
        }

        internal static VkImageLayout GetFinalLayout(VkTexture tex)
        {
            bool isPresented = tex.IsSwapchainTexture;
            if (isPresented && (tex.Usage & TextureUsage.DepthStencil) == 0)
            {
                return VkImageLayout.PresentSrcKHR;
            }
            if ((tex.Usage & TextureUsage.Storage) != 0)
            {
                return VkImageLayout.General;
            }
            else if ((tex.Usage & TextureUsage.Sampled) != 0)
            {
                return VkImageLayout.ShaderReadOnlyOptimal;
            }
            else if ((tex.Usage & TextureUsage.DepthStencil) != 0)
            {
                return VkImageLayout.DepthStencilAttachmentOptimal;
            }
            else
            {
                return VkImageLayout.ColorAttachmentOptimal;
            }
        }
    }

    internal unsafe static class VkPhysicalDeviceMemoryPropertiesEx
    {
        public static VkMemoryType GetMemoryType(this VkPhysicalDeviceMemoryProperties memoryProperties, uint index)
        {
            return (&memoryProperties.memoryTypes_0)[index];
        }
    }
}<|MERGE_RESOLUTION|>--- conflicted
+++ resolved
@@ -283,7 +283,6 @@
                 srcStageFlags = VkPipelineStageFlags.Transfer;
                 dstStageFlags = VkPipelineStageFlags.LateFragmentTests;
             }
-<<<<<<< HEAD
             else if (oldLayout == VkImageLayout.PresentSrcKHR && newLayout == VkImageLayout.TransferDstOptimal)
             {
                 barrier.srcAccessMask = VkAccessFlags.ColorAttachmentWrite;
@@ -311,28 +310,20 @@
                 barrier.dstAccessMask = VkAccessFlags.ShaderRead;
                 srcStageFlags = VkPipelineStageFlags.Transfer;
                 dstStageFlags = VkPipelineStageFlags.ComputeShader;
-=======
-            else if (oldLayout == VkImageLayout.General && newLayout == VkImageLayout.TransferSrcOptimal)
+            }
+            else if (oldLayout == VkImageLayout.General && newLayout == VkImageLayout.TransferDstOptimal)
             {
                 barrier.srcAccessMask = VkAccessFlags.ShaderWrite;
-                barrier.dstAccessMask = VkAccessFlags.TransferRead;
+                barrier.dstAccessMask = VkAccessFlags.TransferWrite;
                 srcStageFlags = VkPipelineStageFlags.ComputeShader;
                 dstStageFlags = VkPipelineStageFlags.Transfer;
             }
-            else if (oldLayout == VkImageLayout.General && newLayout == VkImageLayout.TransferDstOptimal)
-            {
-                barrier.srcAccessMask = VkAccessFlags.ShaderWrite;
-                barrier.dstAccessMask = VkAccessFlags.TransferWrite;
-                srcStageFlags = VkPipelineStageFlags.ComputeShader;
-                dstStageFlags = VkPipelineStageFlags.Transfer;
-            }
             else if (oldLayout == VkImageLayout.PresentSrcKHR && newLayout == VkImageLayout.TransferSrcOptimal)
             {
                 barrier.srcAccessMask = VkAccessFlags.MemoryRead;
                 barrier.dstAccessMask = VkAccessFlags.TransferRead;
                 srcStageFlags = VkPipelineStageFlags.BottomOfPipe;
                 dstStageFlags = VkPipelineStageFlags.Transfer;
->>>>>>> a23dc39a
             }
             else
             {
